# Copyright 2011 Google Inc. All Rights Reserved.
#
# Licensed under the Apache License, Version 2.0 (the "License");
# you may not use this file except in compliance with the License.
# You may obtain a copy of the License at
#
#     http://www.apache.org/licenses/LICENSE-2.0
#
# unless required by applicable law or agreed to in writing, software
# distributed under the License is distributed on an "AS IS" BASIS,
# WITHOUT WARRANTIES OR CONDITIONS OF ANY KIND, either express or implied.
# See the License for the specific language governing permissions and
# limitations under the License.
#

"""Parses the generic policy files and return a policy object for acl rendering.
"""

__author__ = ['pmoody@google.com',
              'watson@google.com']

import datetime
import os
import sys

from lib import nacaddr
from lib import naming
from ply import lex
from ply import yacc

<<<<<<< HEAD
=======
import logging


DEFINITIONS = None
DEFAULT_DEFINITIONS = './def'
ACTIONS = set(('accept', 'deny', 'reject', 'next', 'reject-with-tcp-rst'))
_LOGGING = set(('true', 'True', 'syslog', 'local', 'disable', 'log-both'))
_OPTIMIZE = True
_SHADE_CHECK = False


>>>>>>> 771ce63b
class Error(Exception):
  """Generic error class."""


class PolicyTargetPlatformInvalidError(Error):
  """Attempt to generate an ACL for a platform not specified in policy header should fail."""


class HeaderDuplicateTargetPlatformError(Error):
  """Same target platform added to Header, resulting in ambiguity for options."""


class TermInvalidIcmpType(Error):
  """Error when a term has invalid icmp-types specified."""


# classes for storing the object types in the policy files.
class Policy(object):
  """The policy object contains everything found in a given policy file."""

  def __init__(self, header, terms, shade_check):
    """Initiator for the Policy object.

    Args:
      header: __main__.Header object. contains comments which should be passed
        on to the rendered acls as well as the type of acls this policy file
        should render to.

      terms: list __main__.Term. an array of Term objects which must be rendered
        in each of the rendered acls.

      shade_check: True/False: if terms should be checked for shading.

    Attributes:
      filters: list of tuples containing (header, terms).
    """
    self.filters = []

    self.shade_check = shade_check

    self.AddFilter(header, terms)

  def AddFilter(self, header, terms):
    """Add another header & filter."""
    self.filters.append((header, terms))
    if self.shade_check:
      self._DetectShading(terms)

  @property
  def headers(self):
    """Returns the headers from each of the configured filters.

    Returns:
      headers
    """
    return [x[0] for x in self.filters]

  @property
  def platforms(self):
    """Returns platforms from each of the headers.

    Returns:
      array of unique strings."""
    ret = set()
    for h in self.headers:
      for t in h.target:
        ret.add(t.platform)
    ret = list(ret)
    ret.sort()
    return ret

  def _DetectShading(self, terms):
    """Finds terms which are shaded (impossible to reach).

    Iterate through each term, looking at each prior term. If a prior term
    contains every component of the current term then the current term would
    never be hit and is thus shaded. This can be a mistake.

    Args:
      terms: list of Term objects.

    Raises:
      ShadingError: When a term is impossible to reach.
    """
    shading_errors = []
    for index, term in enumerate(terms):
      for prior_index in xrange(index):
        # Check each term that came before for shading. Terms with next as an
        # action do not terminate evaluation, so cannot shade.
        if (term in terms[prior_index]
            and 'next' not in terms[prior_index].action):
          shading_errors.append(
              '  %s is shaded by %s.' % (
                  term.name, terms[prior_index].name))
    if shading_errors:
      raise ShadingError('\n'.join(shading_errors))

  def __eq__(self, obj):
    """Compares for equality against another Policy object.

    Note that it is picky and requires the list contents to be in the
    same order.

    Args:
      obj: object to be compared to for equality.
    Returns:
      True if the list of filters in this policy object is equal to the list
      in obj and False otherwise.
    """
    if not isinstance(obj, Policy):
      return False
    return self.filters == obj.filters

  def __str__(self):
    def tuple_str(tup):
      return '%s:%s' % (tup[0], tup[1])
    return 'Policy: {%s}' % ', '.join(map(tuple_str, self.filters))

  def __repr__(self):
    return self.__str__()


class Term(object):
  """The Term object is used to store each of the terms.

  Args:
    obj: an object of type VarType or a list of objects of type VarType

  members:
    address/source_address/destination_address/: list of
      VarType.(S|D)?ADDRESS's
    address_exclude/source_address_exclude/destination_address_exclude: list of
      VarType.(S|D)?ADDEXCLUDE's
    port/source_port/destination_port: list of VarType.(S|D)?PORT's
    options: list of VarType.OPTION's.
    protocol: list of VarType.PROTOCOL's.
    counter: VarType.COUNTER
    action: list of VarType.ACTION's
    dscp-set: VarType.DSCP_SET
    dscp-match: VarType.DSCP_MATCH
    dscp-except: VarType.DSCP_EXCEPT
    comments: VarType.COMMENT
    forwarding-class: VarType.FORWARDING_CLASS
    expiration: VarType.EXPIRATION
    verbatim: VarType.VERBATIM
    logging: VarType.LOGGING
    next-ip: VarType.NEXT_IP
    qos: VarType.QOS
    policer: VarType.POLICER
    vpn: VarType.VPN
  """
  ICMP_TYPE = {4: {'echo-reply': 0,
                   'unreachable': 3,
                   'source-quench': 4,
                   'redirect': 5,
                   'alternate-address': 6,
                   'echo-request': 8,
                   'router-advertisement': 9,
                   'router-solicitation': 10,
                   'time-exceeded': 11,
                   'parameter-problem': 12,
                   'timestamp-request': 13,
                   'timestamp-reply': 14,
                   'information-request': 15,
                   'information-reply': 16,
                   'mask-request': 17,
                   'mask-reply': 18,
                   'conversion-error': 31,
                   'mobile-redirect': 32,
                  },
               6: {'destination-unreachable': 1,
                   'packet-too-big': 2,
                   'time-exceeded': 3,
                   'parameter-problem': 4,
                   'echo-request': 128,
                   'echo-reply': 129,
                   'multicast-listener-query': 130,
                   'multicast-listener-report': 131,
                   'multicast-listener-done': 132,
                   'router-solicit': 133,
                   'router-advertisement': 134,
                   'neighbor-solicit': 135,
                   'neighbor-advertisement': 136,
                   'redirect-message': 137,
                   'router-renumbering': 138,
                   'icmp-node-information-query': 139,
                   'icmp-node-information-response': 140,
                   'inverse-neighbor-discovery-solicitation': 141,
                   'inverse-neighbor-discovery-advertisement': 142,
                   'version-2-multicast-listener-report': 143,
                   'home-agent-address-discovery-request': 144,
                   'home-agent-address-discovery-reply': 145,
                   'mobile-prefix-solicitation': 146,
                   'mobile-prefix-advertisement': 147,
                   'certification-path-solicitation': 148,
                   'certification-path-advertisement': 149,
                   'multicast-router-advertisement': 151,
                   'multicast-router-solicitation': 152,
                   'multicast-router-termination': 153,
                  },
              }
  _IPV6_BYTE_SIZE = 4

  def __init__(self):
    self.name = None

    self.action = []
    self.address = []
    self.address_exclude = []
    self.comment = []
    self.counter = None
    self.expiration = None
    self.destination_address = []
    self.destination_address_exclude = []
    self.destination_port = []
    self.destination_prefix = []
    self.forwarding_class = None
    self.logging = []
    self.loss_priority = None
    self.option = []
    self.owner = None
    self.policer = None
    self.port = []
    self.precedence = []
    self.principals = []
    self.protocol = []
    self.protocol_except = []
    self.qos = None
    self.routing_instance = None
    self.source_address = []
    self.source_address_exclude = []
    self.source_port = []
    self.source_prefix = []
    self.verbatim = []
    # juniper specific.
    self.packet_length = None
    self.fragment_offset = None
    self.hop_limit = None
    self.icmp_type = []
    self.ether_type = []
    self.traffic_type = []
    self.translated = False
    self.dscp_set = None
    self.dscp_match = []
    self.dscp_except = []
    self.next_ip = None
    # srx specific
    self.vpn = None
    # gce specific
    self.source_tag = []
    self.destination_tag = []
    # iptables specific
    self.source_interface = None
    self.destination_interface = None
    self.platform = []
    self.platform_exclude = []
    self.timeout = None
    self.flattened = False
    self.flattened_addr = None
    self.flattened_saddr = None
    self.flattened_daddr = None

  def __contains__(self, other):
    """Determine if other term is contained in this term."""
    if self.verbatim or other.verbatim:
      # short circuit these
      if sorted(self.verbatim) != sorted(other.verbatim):
        return False

    # check protocols
    # either protocol or protocol-except may be used, not both at the same time.
    if self.protocol:
      if other.protocol:
        if not self.CheckProtocolIsContained(other.protocol, self.protocol):
          return False
      # this term has protocol, other has protocol_except.
      elif other.protocol_except:
        return False
      else:
        # other does not have protocol or protocol_except. since we do other
        # cannot be contained in self.
        return False
    elif self.protocol_except:
      if other.protocol_except:
        if self.CheckProtocolIsContained(
            self.protocol_except, other.protocol_except):
          return False
      elif other.protocol:
        for proto in other.protocol:
          if proto in self.protocol_except:
            return False
      else:
        return False

    # combine addresses with exclusions for proper contains comparisons.
    if not self.flattened:
      self.FlattenAll()
    if not other.flattened:
      other.FlattenAll()

    # flat 'address' is compared against other flat (saddr|daddr).
    # if NONE of these evaluate to True other is not contained.
    if not (
        self.CheckAddressIsContained(
            self.flattened_addr, other.flattened_addr)
        or self.CheckAddressIsContained(
            self.flattened_addr, other.flattened_saddr)
        or self.CheckAddressIsContained(
            self.flattened_addr, other.flattened_daddr)):
      return False

    # compare flat address from other to flattened self (saddr|daddr).
    if not (
        # other's flat address needs both self saddr & daddr to contain in order
        # for the term to be contained. We already compared the flattened_addr
        # attributes of both above, which was not contained.
        self.CheckAddressIsContained(
            other.flattened_addr, self.flattened_saddr)
        and self.CheckAddressIsContained(
            other.flattened_addr, self.flattened_daddr)):
      return False

    # basic saddr/daddr check.
    if not (
        self.CheckAddressIsContained(
            self.flattened_saddr, other.flattened_saddr)):
      return False
    if not (
        self.CheckAddressIsContained(
            self.flattened_daddr, other.flattened_daddr)):
      return False

    if not (
        self.CheckPrincipalsContained(
            self.principals, other.principals)):
      return False

    # check ports
    # like the address directive, the port directive is special in that it can
    # be either source or destination.
    if self.port:
      if not (self.CheckPortIsContained(self.port, other.port) or
              self.CheckPortIsContained(self.port, other.sport) or
              self.CheckPortIsContained(self.port, other.dport)):
        return False
    if not self.CheckPortIsContained(self.source_port, other.source_port):
      return False
    if not self.CheckPortIsContained(self.destination_port,
                                     other.destination_port):
      return False

    # prefix lists
    if self.source_prefix:
      if sorted(self.source_prefix) != sorted(other.source_prefix):
        return False
    if self.destination_prefix:
      if sorted(self.destination_prefix) != sorted(
          other.destination_prefix):
        return False

    # check source and destination tags
    if self.source_tag:
      if sorted(self.source_tag != sorted(other.source_tag)):
        return False
      if sorted(self.destination_tag != sorted(other.destination_tag)):
        return False

    # check precedence
    if self.precedence:
      if not other.precedence:
        return False
      for precedence in other.precedence:
        if precedence not in self.precedence:
          return False
    # check various options
    if self.option:
      if not other.option:
        return False
      for opt in other.option:
        if opt not in self.option:
          return False
    # check forwarding-class
    if self.forwarding_class:
      if not other.forwarding_class:
        return False
    if self.next_ip:
      if not other.next_ip:
        return False
    if self.fragment_offset:
      # fragment_offset looks like 'integer-integer' or just, 'integer'
      sfo = [int(x) for x in self.fragment_offset.split('-')]
      if other.fragment_offset:
        ofo = [int(x) for x in other.fragment_offset.split('-')]
        if sfo[0] < ofo[0] or sorted(sfo[1:]) > sorted(ofo[1:]):
          return False
      else:
        return False
    if self.hop_limit:
      # hop_limit looks like 'integer-integer' or just, 'integer'
      shl = [int(x) for x in self.hop_limit.split('-')]
      if other.hop_limit:
        ohl = [int(x) for x in other.hop_limit.split('-')]
        if shl[0] < ohl[0]:
          return False
        shll, ohll = shl[1:2], ohl[1:2]
        if shll and ohll:
          if shl[0] > ohl[0]:
            return False
      else:
        return False
    if self.packet_length:
      # packet_length looks like 'integer-integer' or just, 'integer'
      spl = [int(x) for x in self.packet_length.split('-')]
      if other.packet_length:
        opl = [int(x) for x in other.packet_length.split('-')]
        if spl[0] < opl[0] or sorted(spl[1:]) > sorted(opl[1:]):
          return False
      else:
        return False
    if self.icmp_type:
      if sorted(self.icmp_type) is not sorted(other.icmp_type):
        return False

    # check platform
    if self.platform:
      if sorted(self.platform) is not sorted(other.platform):
        return False
    if self.platform_exclude:
      if sorted(self.platform_exclude) is not sorted(other.platform_exclude):
        return False

    # we have containment
    return True

  def __str__(self):
    ret_str = []
    ret_str.append(' name: %s' % self.name)
    if self.address:
      ret_str.append('  address: %s' % self.address)
    if self.address_exclude:
      ret_str.append('  address_exclude: %s' % self.address_exclude)
    if self.source_address:
      ret_str.append('  source_address: %s' % self.source_address)
    if self.source_address_exclude:
      ret_str.append('  source_address_exclude: %s' %
                     self.source_address_exclude)
    if self.source_tag:
      ret_str.append('  source_tag: %s' % self.source_tag)
    if self.destination_address:
      ret_str.append('  destination_address: %s' % self.destination_address)
    if self.destination_address_exclude:
      ret_str.append('  destination_address_exclude: %s' %
                     self.destination_address_exclude)
    if self.destination_tag:
      ret_str.append('  destination_tag: %s' % self.destination_tag)
    if self.source_prefix:
      ret_str.append('  source_prefix: %s' % self.source_prefix)
    if self.destination_prefix:
      ret_str.append('  destination_prefix: %s' % self.destination_prefix)
    if self.forwarding_class:
      ret_str.append('  forwarding_class: %s' % self.forwarding_class)
    if self.next_ip:
      ret_str.append('  next_ip: %s' % self.next_ip)
    if self.protocol:
      ret_str.append('  protocol: %s' % self.protocol)
    if self.protocol_except:
      ret_str.append('  protocol-except: %s' % self.protocol_except)
    if self.owner:
      ret_str.append('  owner: %s' % self.owner)
    if self.port:
      ret_str.append('  port: %s' % self.port)
    if self.source_port:
      ret_str.append('  source_port: %s' % self.source_port)
    if self.destination_port:
      ret_str.append('  destination_port: %s' % self.destination_port)
    if self.action:
      ret_str.append('  action: %s' % self.action)
    if self.option:
      ret_str.append('  option: %s' % self.option)
    if self.qos:
      ret_str.append('  qos: %s' % self.qos)
    if self.logging:
      ret_str.append('  logging: %s' % self.logging)
    if self.counter:
      ret_str.append('  counter: %s' % self.counter)
    if self.source_interface:
      ret_str.append('  source_interface: %s' % self.source_interface)
    if self.destination_interface:
      ret_str.append('  destination_interface: %s' % self.destination_interface)
    if self.expiration:
      ret_str.append('  expiration: %s' % self.expiration)
    if self.platform:
      ret_str.append('  platform: %s' % self.platform)
    if self.platform_exclude:
      ret_str.append('  platform_exclude: %s' % self.platform_exclude)
    if self.timeout:
      ret_str.append('  timeout: %s' % self.timeout)
    if self.vpn:
      vpn_name, pair_policy = self.vpn
      if pair_policy:
        ret_str.append('  vpn: name = %s, pair_policy = %s' %
                       (vpn_name, pair_policy))
      else:
        ret_str.append('  vpn: name = %s' % vpn_name)

    return '\n'.join(ret_str)

  def __repr__(self):
    return self.__str__()

  def __eq__(self, other):
    # action
    if sorted(self.action) != sorted(other.action):
      return False

    # addresses.
    if not (sorted(self.address) == sorted(other.address) and
            sorted(self.source_address) == sorted(other.source_address) and
            sorted(self.source_address_exclude) ==
            sorted(other.source_address_exclude) and
            sorted(self.destination_address) ==
            sorted(other.destination_address) and
            sorted(self.destination_address_exclude) ==
            sorted(other.destination_address_exclude)):
      return False

    # prefix lists
    if not (sorted(self.source_prefix) == sorted(other.source_prefix) and
            sorted(self.destination_prefix) ==
            sorted(other.destination_prefix)):
      return False

    # ports
    if not (sorted(self.port) == sorted(other.port) and
            sorted(self.source_port) == sorted(other.source_port) and
            sorted(self.destination_port) == sorted(other.destination_port)):
      return False

    # protocol
    if not (sorted(self.protocol) == sorted(other.protocol) and
            sorted(self.protocol_except) == sorted(other.protocol_except)):
      return False

    # option
    if sorted(self.option) != sorted(other.option):
      return False

    # qos
    if self.qos != other.qos:
      return False

    # verbatim
    if self.verbatim != other.verbatim:
      return False

    # policer
    if self.policer != other.policer:
      return False

    # interface
    if self.source_interface != other.source_interface:
      return False

    if self.destination_interface != other.destination_interface:
      return False

    # tags
    if not (sorted(self.source_tag) == sorted(other.source_tag) and
            sorted(self.destination_tag) == sorted(other.destination_tag)):
      return False

    if sorted(self.logging) != sorted(other.logging):
      return False
    if self.qos != other.qos:
      return False
    if self.packet_length != other.packet_length:
      return False
    if self.fragment_offset != other.fragment_offset:
      return False
    if self.hop_limit != other.hop_limit:
      return False
    if sorted(self.icmp_type) != sorted(other.icmp_type):
      return False
    if sorted(self.ether_type) != sorted(other.ether_type):
      return False
    if sorted(self.traffic_type) != sorted(other.traffic_type):
      return False

    # vpn
    if self.vpn != other.vpn:
      return False

    # platform
    if not (sorted(self.platform) == sorted(other.platform) and
            sorted(self.platform_exclude) == sorted(other.platform_exclude)):
      return False

    # timeout
    if self.timeout != other.timeout:
      return False

    # precedence
    if self.precedence != other.precedence:
      return False

    # forwarding-class
    if self.forwarding_class != other.forwarding_class:
      return False

    # next_ip
    if self.next_ip != other.next_ip:
      return False

    return True

  def __ne__(self, other):
    return not self.__eq__(other)

  def AddressesByteLength(self):
    """Returns the byte length of all IP addresses in the term.

    This is used in the srx generator due to a address size limitation.

    Returns:
      counter: Byte length of the sum of both source and destination IPs.
    """
    counter = 0
    for i in self.source_address:
      if i.version == 6:
        counter += self._IPV6_BYTE_SIZE
      else:
        counter += 1
    for i in self.destination_address:
      if i.version == 6:
        counter += self._IPV6_BYTE_SIZE
      else:
        counter += 1
    return counter

  def FlattenAll(self):
    """Reduce source, dest, and address fields to their post-exclude state.

    Populates the self.flattened_addr, self.flattened_saddr,
    self.flattened_daddr by removing excludes from includes.
    """
    # No excludes, set flattened attributes and move along.
    self.flattened = True
    if not (self.source_address_exclude or self.destination_address_exclude or
            self.address_exclude):
      self.flattened_saddr = self.source_address
      self.flattened_daddr = self.destination_address
      self.flattened_addr = self.address
      return

    if self.source_address_exclude:
      self.flattened_saddr = self._FlattenAddresses(
          self.source_address, self.source_address_exclude)
    if self.destination_address_exclude:
      self.flattened_daddr = self._FlattenAddresses(
          self.destination_address, self.destination_address_exclude)
    if self.address_exclude:
      self.flattened_addr = self._FlattenAddresses(
          self.address, self.address_exclude)

  @staticmethod
  def _FlattenAddresses(include, exclude):
    """Reduce an include and exclude list to a single include list.

    Using recursion, whittle away exclude addresses from address include
    addresses which contain the exclusion.

    Args:
      include: list of include addresses.
      exclude: list of exclude addresses.
    Returns:
      a single flattened list of nacaddr objects.
    """
    if not exclude:
      return include

    for index, in_addr in enumerate(include):
      for ex_addr in exclude:
        if ex_addr in in_addr:
          reduced_list = in_addr.address_exclude(ex_addr)
          include[index] = None
          for term in Term._FlattenAddresses(reduced_list, exclude[1:]):
            if term not in include:
              include.append(term)
        elif in_addr in ex_addr:
          include[index] = None

    # Remove items from include outside of the enumerate loop
    while None in include:
      include.remove(None)

    return include

  def GetAddressOfVersion(self, addr_type, af=None):
    """Returns addresses of the appropriate Address Family.

    Args:
      addr_type: string, this will be either
        'source_address', 'source_address_exclude',
        'destination_address' or 'destination_address_exclude'
      af: int or None, either Term.INET4 or Term.INET6

    Returns:
      list of addresses of the correct family.
    """
    if not af:
      return getattr(self, addr_type)

    return filter(lambda x: x.version == af, getattr(self, addr_type))

<<<<<<< HEAD
=======
  def AddObject(self, obj):
    """Add an object of unknown type to this term.

    Args:
      obj: single or list of either
        [Address, Port, Option, Protocol, Counter, Action, Comment, Expiration]

    Raises:
      InvalidTermActionError: if the action defined isn't an accepted action.
        eg, action:: godofoobar
      TermObjectTypeError: if AddObject is called with an object it doesn't
        understand.
      InvalidTermLoggingError: when a option is set for logging not known.
    """
    if type(obj) is list:
      for x in obj:
        # do we have a list of addresses?
        # expanded address fields consolidate naked address fields with
        # saddr/daddr.
        if x.var_type is VarType.SADDRESS:
          saddr = DEFINITIONS.GetNetAddr(x.value)
          self.source_address.extend(saddr)
        elif x.var_type is VarType.DADDRESS:
          daddr = DEFINITIONS.GetNetAddr(x.value)
          self.destination_address.extend(daddr)
        elif x.var_type is VarType.ADDRESS:
          addr = DEFINITIONS.GetNetAddr(x.value)
          self.address.extend(addr)
        # do we have address excludes?
        elif x.var_type is VarType.SADDREXCLUDE:
          saddr_exclude = DEFINITIONS.GetNetAddr(x.value)
          self.source_address_exclude.extend(saddr_exclude)
        elif x.var_type is VarType.DADDREXCLUDE:
          daddr_exclude = DEFINITIONS.GetNetAddr(x.value)
          self.destination_address_exclude.extend(daddr_exclude)
        elif x.var_type is VarType.ADDREXCLUDE:
          addr_exclude = DEFINITIONS.GetNetAddr(x.value)
          self.address_exclude.extend(addr_exclude)
        # do we have a list of ports?
        elif x.var_type is VarType.PORT:
          self.port.append(x.value)
        elif x.var_type is VarType.SPORT:
          self.source_port.append(x.value)
        elif x.var_type is VarType.DPORT:
          self.destination_port.append(x.value)
        # do we have a list of protocols?
        elif x.var_type is VarType.PROTOCOL:
          self.protocol.append(x.value)
        # do we have a list of protocol-exceptions?
        elif x.var_type is VarType.PROTOCOL_EXCEPT:
          self.protocol_except.append(x.value)
        # do we have a list of options?
        elif x.var_type is VarType.OPTION:
          self.option.append(x.value)
        elif x.var_type is VarType.PRINCIPALS:
          self.principals.append(x.value)
        elif x.var_type is VarType.SPFX:
          self.source_prefix.append(x.value)
        elif x.var_type is VarType.DPFX:
          self.destination_prefix.append(x.value)
        elif x.var_type is VarType.ETHER_TYPE:
          self.ether_type.append(x.value)
        elif x.var_type is VarType.TRAFFIC_TYPE:
          self.traffic_type.append(x.value)
        elif x.var_type is VarType.PRECEDENCE:
          self.precedence.append(x.value)
        elif x.var_type is VarType.FORWARDING_CLASS:
          self.forwarding_class = obj.value
        elif x.var_type is VarType.NEXT_IP:
          self.next_ip = DEFINITIONS.GetNetAddr(x.value)
        elif x.var_type is VarType.PLATFORM:
          self.platform.append(x.value)
        elif x.var_type is VarType.PLATFORMEXCLUDE:
          self.platform_exclude.append(x.value)
        elif x.var_type is VarType.DSCP_MATCH:
          self.dscp_match.append(x.value)
        elif x.var_type is VarType.DSCP_EXCEPT:
          self.dscp_except.append(x.value)
        elif x.var_type is VarType.STAG:
          self.source_tag.append(x.value)
        elif x.var_type is VarType.DTAG:
          self.destination_tag.append(x.value)
        else:
          raise TermObjectTypeError(
              '%s isn\'t a type I know how to deal with (contains \'%s\')' % (
                  type(x), x.value))
    else:
      # stupid no switch statement in python
      if obj.var_type is VarType.COMMENT:
        self.comment.append(str(obj))
      elif obj.var_type is VarType.OWNER:
        self.owner = obj.value
      elif obj.var_type is VarType.EXPIRATION:
        self.expiration = obj.value
      elif obj.var_type is VarType.LOSS_PRIORITY:
        self.loss_priority = obj.value
      elif obj.var_type is VarType.ROUTING_INSTANCE:
        self.routing_instance = obj.value
      elif obj.var_type is VarType.PRECEDENCE:
        self.precedence = obj.value
      elif obj.var_type is VarType.FORWARDING_CLASS:
        self.forwarding_class = obj.value
      elif obj.var_type is VarType.NEXT_IP:
        self.next_ip = DEFINITIONS.GetNetAddr(obj.value)
      elif obj.var_type is VarType.VERBATIM:
        self.verbatim.append(obj)
      elif obj.var_type is VarType.ACTION:
        if str(obj) not in ACTIONS:
          raise InvalidTermActionError('%s is not a valid action' % obj)
        self.action.append(obj.value)
      elif obj.var_type is VarType.COUNTER:
        self.counter = obj
      elif obj.var_type is VarType.ICMP_TYPE:
        self.icmp_type.extend(obj.value)
      elif obj.var_type is VarType.LOGGING:
        if str(obj) not in _LOGGING:
          raise InvalidTermLoggingError('%s is not a valid logging option' %
                                        obj)
        self.logging.append(obj)
      # police man, tryin'a take you jail
      elif obj.var_type is VarType.POLICER:
        self.policer = obj.value
      # qos?
      elif obj.var_type is VarType.QOS:
        self.qos = obj.value
      elif obj.var_type is VarType.PACKET_LEN:
        self.packet_length = obj.value
      elif obj.var_type is VarType.FRAGMENT_OFFSET:
        self.fragment_offset = obj.value
      elif obj.var_type is VarType.HOP_LIMIT:
        self.hop_limit = obj.value
      elif obj.var_type is VarType.SINTERFACE:
        self.source_interface = obj.value
      elif obj.var_type is VarType.DINTERFACE:
        self.destination_interface = obj.value
      elif obj.var_type is VarType.TIMEOUT:
        self.timeout = obj.value
      elif obj.var_type is VarType.DSCP_SET:
        self.dscp_set = obj.value
      elif obj.var_type is VarType.VPN:
        self.vpn = (obj.value[0], obj.value[1])
      else:
        raise TermObjectTypeError(
            '%s isn\'t a type I know how to deal with' % (type(obj)))
>>>>>>> 771ce63b

  def SanityCheck(self):
    """Sanity check the definition of the term.

    Raises:
      ParseError: if term has both verbatim and non-verbatim tokens
      TermInvalidIcmpType: if term has invalid icmp-types specified
      TermNoActionError: if the term doesn't have an action defined.
      TermPortProtocolError: if the term has a service/protocol definition pair
        which don't match up, eg. SNMP and tcp
      TermAddressExclusionError: if one of the *-exclude directives is defined,
        but that address isn't contained in the non *-exclude directive. eg:
        source-address::CORP_INTERNAL source-exclude:: LOCALHOST
      TermProtocolEtherTypeError: if the term has both ether-type and
        upper-layer protocol restrictions
      InvalidTermActionError: action and routing-instance both defined

    This should be called when the term is fully formed, and
    all of the options are set.

    """
    if self.verbatim:
      if (self.action or self.source_port or self.destination_port or
          self.port or self.protocol or self.option):
        raise ParseError(
            'term "%s" has both verbatim and non-verbatim tokens.' % self.name)
    else:
      if not self.action and not self.routing_instance and not self.next_ip:
        raise TermNoActionError('no action specified for term %s' % self.name)
      # have we specified a port with a protocol that doesn't support ports?
      if self.source_port or self.destination_port or self.port:
        if not any(proto in self.protocol for proto in ['tcp', 'udp', 'sctp']):
          raise TermPortProtocolError(
              'ports specified with a protocol that doesn\'t support ports. '
              'Term: %s ' % self.name)
    # TODO(pmoody): do we have mutually exclusive options?
    # eg. tcp-established + tcp-initial?

    if self.ether_type and (
        self.protocol or
        self.address or
        self.destination_address or
        self.destination_address_exclude or
        self.destination_port or
        self.destination_prefix or
        self.source_address or
        self.source_address_exclude or
        self.source_port or
        self.source_prefix):
      raise TermProtocolEtherTypeError(
          'ether-type not supported when used with upper-layer protocol '
          'restrictions. Term: %s' % self.name)
    # validate icmp-types if specified, but addr_family will have to be checked
    # in the generators as policy module doesn't know about that at this point.
    if self.icmp_type:
      for icmptype in self.icmp_type:
        if (icmptype not in self.ICMP_TYPE[4] and icmptype not in
            self.ICMP_TYPE[6]):
          raise TermInvalidIcmpType('Term %s contains an invalid icmp-type:'
                                    '%s' % (self.name, icmptype))

  def AddressCleanup(self, optimize=True):
    """Do Address and Port collapsing.

    Notes:
      Collapses both the address definitions and the port definitions
      to their smallest possible length.

    Args:
      optimize: boolean value indicating whether to optimize addresses
    """
    if optimize:
      cleanup = nacaddr.CollapseAddrList
    else:
      cleanup = nacaddr.SortAddrList

    # address collapsing.
    if self.address:
      self.address = cleanup(self.address)
    if self.source_address:
      self.source_address = cleanup(self.source_address)
    if self.source_address_exclude:
      self.source_address_exclude = cleanup(self.source_address_exclude)
    if self.destination_address:
      self.destination_address = cleanup(self.destination_address)
    if self.destination_address_exclude:
      self.destination_address_exclude = cleanup(
          self.destination_address_exclude)

    # port collapsing.
    if self.port:
      self.port = self.CollapsePortList(self.port)
    if self.source_port:
      self.source_port = self.CollapsePortList(self.source_port)
    if self.destination_port:
      self.destination_port = self.CollapsePortList(self.destination_port)

  def CollapsePortListRecursive(self, ports):
    """Given a sorted list of ports, collapse to the smallest required list.

    Args:
      ports: sorted list of port tuples

    Returns:
      ret_ports: collapsed list of ports
    """
    optimized = False
    ret_ports = []
    for port in ports:
      if not ret_ports:
        ret_ports.append(port)
      # we should be able to count on ret_ports[-1][0] <= port[0]
      elif ret_ports[-1][1] >= port[1]:
        # (10, 20) and (12, 13) -> (10, 20)
        optimized = True
      elif port[0] < ret_ports[-1][1] < port[1]:
        # (10, 20) and (15, 30) -> (10, 30)
        ret_ports[-1] = (ret_ports[-1][0], port[1])
        optimized = True
      elif ret_ports[-1][1] + 1 == port[0]:
        # (10, 20) and (21, 30) -> (10, 30)
        ret_ports[-1] = (ret_ports[-1][0], port[1])
        optimized = True
      else:
        # (10, 20) and (22, 30) -> (10, 20), (22, 30)
        ret_ports.append(port)

    if optimized:
      return self.CollapsePortListRecursive(ret_ports)
    return ret_ports

  def CollapsePortList(self, ports):
    """Given a list of ports, Collapse to the smallest required.

    Args:
      ports: a list of port strings eg: [(80,80), (53,53) (2000, 2009),
                                         (1024,65535)]

    Returns:
      ret_array: the collapsed sorted list of ports, eg: [(53,53), (80,80),
                                                          (1024,65535)]
    """
    return self.CollapsePortListRecursive(sorted(ports))

  def CheckPrincipalsContained(self, superset, subset):
    """Check to if the given list of principals is wholly contained.

    Args:
      superset: list of principals
      subset: list of principals

    Returns:
      bool: True if subset is contained in superset. false otherwise.
    """
    # Skip set comparison if neither term has principals.
    if not superset and not subset:
      return True

    # Convert these lists to sets to use set comparison.
    sup = set(superset)
    sub = set(subset)
    return sub.issubset(sup)

  def CheckProtocolIsContained(self, superset, subset):
    """Check if the given list of protocols is wholly contained.

    Args:
      superset: list of protocols
      subset: list of protocols

    Returns:
      bool: True if subset is contained in superset. false otherwise.
    """
    if not superset:
      return True
    if not subset:
      return False

    # Convert these lists to sets to use set comparison.
    sup = set(superset)
    sub = set(subset)
    return sub.issubset(sup)

  def CheckPortIsContained(self, superset, subset):
    """Check if the given list of ports is wholly contained.

    Args:
      superset: list of port tuples
      subset: list of port tuples

    Returns:
      bool: True if subset is contained in superset, false otherwise
    """
    if not superset:
      return True
    if not subset:
      return False

    for sub_port in subset:
      not_contains = True
      for sup_port in superset:
        if (int(sub_port[0]) >= int(sup_port[0])
            and int(sub_port[1]) <= int(sup_port[1])):
          not_contains = False
          break
      if not_contains:
        return False
    return True

  def CheckAddressIsContained(self, superset, subset):
    """Check if subset is wholey contained by superset.

    Args:
      superset: list of the superset addresses
      subset: list of the subset addresses

    Returns:
      True or False.
    """
    if not superset:
      return True
    if not subset:
      return False

    for sub_addr in subset:
      sub_contained = False
      for sup_addr in superset:
        # ipaddr ensures that version numbers match for inclusion.
        if sub_addr in sup_addr:
          sub_contained = True
          break
      if not sub_contained:
        return False
    return True


<<<<<<< HEAD
=======
class VarType(object):
  """Generic object meant to store lots of basic policy types."""

  COMMENT = 0
  COUNTER = 1
  ACTION = 2
  SADDRESS = 3
  DADDRESS = 4
  ADDRESS = 5
  SPORT = 6
  DPORT = 7
  PROTOCOL_EXCEPT = 8
  OPTION = 9
  PROTOCOL = 10
  SADDREXCLUDE = 11
  DADDREXCLUDE = 12
  LOGGING = 13
  QOS = 14
  POLICER = 15
  PACKET_LEN = 16
  FRAGMENT_OFFSET = 17
  ICMP_TYPE = 18
  SPFX = 19
  DPFX = 20
  ETHER_TYPE = 21
  TRAFFIC_TYPE = 22
  VERBATIM = 23
  LOSS_PRIORITY = 24
  ROUTING_INSTANCE = 25
  PRECEDENCE = 26
  SINTERFACE = 27
  EXPIRATION = 28
  DINTERFACE = 29
  PLATFORM = 30
  PLATFORMEXCLUDE = 31
  PORT = 32
  TIMEOUT = 33
  OWNER = 34
  PRINCIPALS = 35
  ADDREXCLUDE = 36
  VPN = 37
  APPLY_GROUPS = 38
  APPLY_GROUPS_EXCEPT = 39
  DSCP_SET = 40
  DSCP_MATCH = 41
  DSCP_EXCEPT = 42
  FORWARDING_CLASS = 43
  STAG = 44
  DTAG = 45
  NEXT_IP = 46
  HOP_LIMIT = 47

  def __init__(self, var_type, value):
    self.var_type = var_type
    if self.var_type == self.COMMENT:
      # remove the double quotes
      comment = value.strip('"')
      # make all of the lines start w/o leading whitespace.
      self.value = '\n'.join([x.lstrip() for x in comment.splitlines()])
    else:
      self.value = value

  def __str__(self):
    return str(self.value)

  def __repr__(self):
    return self.__str__()

  def __eq__(self, other):
    return self.var_type == other.var_type and self.value == other.value


>>>>>>> 771ce63b
class Header(object):
  """The header of the policy file contains the targets and a global comment."""

  def __init__(self):
    self.target = []
    self.comment = []
<<<<<<< HEAD
    self.Name = None
=======
    self.apply_groups = []
    self.apply_groups_except = []
>>>>>>> 771ce63b

  def __set_target(self, value):
    self.__target = value

<<<<<<< HEAD
  def __get_target(self):
    """Check all target platforms for duplicates (which will break other methods).

    Note: other methods for protecting against duplicates are possible.  Preferable
    would be to check for duplicates at the time of self.target.append(potential_dup),
    but that would require subclassing list (inadvisable), or creating a new container
    class (much code for little benefit).  Adding a self.add_target(t) is also possible,
    but that means that all clients need to know about the new method, which deviates
    from the existing code standard of straight member access.

    Raises:
      HeaderDuplicateTargetPlatformError if duplicate found."""
    platforms = map(lambda x: x.platform, self.__target)
    dups = set([x for x in platforms if platforms.count(x) > 1])
    if len(dups) > 0:
      msg = 'Duplicate platforms {0}'.format(', '.join(dups))
      raise HeaderDuplicateTargetPlatformError(msg)
    return self.__target

  target = property(__get_target, __set_target)
  """Public API method, adds data checks."""
=======
    Args:
      obj: of type VarType.COMMENT, VarType.APPLY_GROUPS,
      VarType.APPLY_GROUPS_EXCEPT, or Target

    Raises:
      RuntimeError: if object type cannot be determined
    """
    if type(obj) == Target:
      self.target.append(obj)
    elif isinstance(obj, list) and all(isinstance(x, VarType) for x in obj):
      for x in obj:
        if x.var_type == VarType.APPLY_GROUPS:
          self.apply_groups.append(str(x))
        elif x.var_type == VarType.APPLY_GROUPS_EXCEPT:
          self.apply_groups_except.append(str(x))
    elif obj.var_type == VarType.COMMENT:
      self.comment.append(str(obj))
    else:
      raise RuntimeError('Unable to add object from header.')
>>>>>>> 771ce63b

  @property
  def platforms(self):
    """The platform targets of this particular header."""
    return map(lambda x: x.platform, self.target)

  def FilterOptions(self, platform):
    """Given a platform return the options.

    Args:
      platform: string

    Returns:
      list or None
    """
    for target in self.target:
      if target.platform == platform:
        return target.options
    return []

  def FilterName(self, platform):
    """Returns self.Name if set, or given a filter_type, return the filter name.

    Args:
      platform: string

    Returns:
      filter_name: string or None

    Notes:
      !! Deprecated in favor of Header.FilterOptions(platform) !!
      # TODO fix: remove this deprecated function.
    """
    if self.Name is not None:
      return self.Name
    for target in self.target:
      if target.platform == platform:
        if target.options:
          return target.options[0]
    return None

  def __str__(self):
    return 'Target[%s], Comments [%s], Apply groups: [%s], except: [%s]' % (
        ', '.join(map(str, self.target)),
        ', '.join(self.comment),
        ', '.join(self.apply_groups),
        ', '.join(self.apply_groups_except))

  def __repr__(self):
    return self.__str__()

  def __eq__(self, obj):
    """Compares for equality against another Header object.

    Note that it is picky and requires the list contents to be in the
    same order.

    Args:
      obj: object to be compared to for equality.
    Returns:
      True if all the list member variables of this object are equal to the list
      member variables of obj and False otherwise.
    """
    if not isinstance(obj, Header):
      return False
    if self.target != obj.target:
      return False
    if self.comment != obj.comment:
      return False
    if self.apply_groups != obj.apply_groups:
      return False
    if self.apply_groups_except != obj.apply_groups_except:
      return False
    return True


# This could be a VarType object, but I'm keeping it as it's class
# b/c we're almost certainly going to have to do something more exotic with
# it shortly to account for various rendering options like default iptables
# policies or output file names, etc. etc.
class Target(object):
  """The type of acl to be rendered from this policy file."""

  def __init__(self, target):
    self.platform = target[0]
    if len(target) > 1:
      self.options = target[1:]
    else:
      self.options = None

  def __str__(self):
    return self.platform

  def __repr__(self):
    return self.__str__()

  def __eq__(self, other):
    return self.platform == other.platform and self.options == other.options

  def __ne__(self, other):
    return not self.__eq__(other)

<<<<<<< HEAD
=======

# Lexing/Parsing starts here
tokens = (
    'ACTION',
    'ADDR',
    'ADDREXCLUDE',
    'COMMENT',
    'COUNTER',
    'DADDR',
    'DADDREXCLUDE',
    'DINTERFACE',
    'DPFX',
    'DPORT',
    'DQUOTEDSTRING',
    'DSCP',
    'DSCP_EXCEPT',
    'DSCP_MATCH',
    'DSCP_RANGE',
    'DSCP_SET',
    'DTAG',
    'ESCAPEDSTRING',
    'ETHER_TYPE',
    'EXPIRATION',
    'FORWARDING_CLASS',
    'FRAGMENT_OFFSET',
    'HOP_LIMIT',
    'APPLY_GROUPS',
    'APPLY_GROUPS_EXCEPT',
    'HEADER',
    'ICMP_TYPE',
    'INTEGER',
    'LOGGING',
    'LOSS_PRIORITY',
    'NEXT_IP',
    'OPTION',
    'OWNER',
    'PACKET_LEN',
    'PLATFORM',
    'PLATFORMEXCLUDE',
    'POLICER',
    'PORT',
    'PRECEDENCE',
    'PRINCIPALS',
    'PROTOCOL',
    'PROTOCOL_EXCEPT',
    'QOS',
    'ROUTING_INSTANCE',
    'SADDR',
    'SADDREXCLUDE',
    'SINTERFACE',
    'SPFX',
    'SPORT',
    'STAG',
    'STRING',
    'TARGET',
    'TERM',
    'TIMEOUT',
    'TRAFFIC_TYPE',
    'VERBATIM',
    'VPN',
)

literals = r':{},-'
t_ignore = ' \t'

reserved = {
    'action': 'ACTION',
    'address': 'ADDR',
    'address-exclude': 'ADDREXCLUDE',
    'comment': 'COMMENT',
    'counter': 'COUNTER',
    'destination-address': 'DADDR',
    'destination-exclude': 'DADDREXCLUDE',
    'destination-interface': 'DINTERFACE',
    'destination-prefix': 'DPFX',
    'destination-port': 'DPORT',
    'destination-tag': 'DTAG',
    'dscp-except': 'DSCP_EXCEPT',
    'dscp-match': 'DSCP_MATCH',
    'dscp-set': 'DSCP_SET',
    'ether-type': 'ETHER_TYPE',
    'expiration': 'EXPIRATION',
    'forwarding-class': 'FORWARDING_CLASS',
    'fragment-offset': 'FRAGMENT_OFFSET',
    'hop-limit': 'HOP_LIMIT',
    'apply-groups': 'APPLY_GROUPS',
    'apply-groups-except': 'APPLY_GROUPS_EXCEPT',
    'header': 'HEADER',
    'icmp-type': 'ICMP_TYPE',
    'logging': 'LOGGING',
    'loss-priority': 'LOSS_PRIORITY',
    'next-ip': 'NEXT_IP',
    'option': 'OPTION',
    'owner': 'OWNER',
    'packet-length': 'PACKET_LEN',
    'platform': 'PLATFORM',
    'platform-exclude': 'PLATFORMEXCLUDE',
    'policer': 'POLICER',
    'port': 'PORT',
    'precedence': 'PRECEDENCE',
    'principals': 'PRINCIPALS',
    'protocol': 'PROTOCOL',
    'protocol-except': 'PROTOCOL_EXCEPT',
    'qos': 'QOS',
    'routing-instance': 'ROUTING_INSTANCE',
    'source-address': 'SADDR',
    'source-exclude': 'SADDREXCLUDE',
    'source-interface': 'SINTERFACE',
    'source-prefix': 'SPFX',
    'source-port': 'SPORT',
    'source-tag': 'STAG',
    'target': 'TARGET',
    'term': 'TERM',
    'timeout': 'TIMEOUT',
    'traffic-type': 'TRAFFIC_TYPE',
    'verbatim': 'VERBATIM',
    'vpn': 'VPN',
}

# disable linting warnings for lexx/yacc code
# pylint: disable=unused-argument,invalid-name,g-short-docstring-punctuation
# pylint: disable=g-docstring-quotes,g-short-docstring-space
# pylint: disable=g-space-before-docstring-summary,g-doc-args
# pylint: disable=g-no-space-after-docstring-summary
# pylint: disable=g-docstring-missing-newline


def t_IGNORE_COMMENT(t):
  r'\#.*'
  pass


def t_ESCAPEDSTRING(t):
  r'"([^"\\]*(?:\\"[^"\\]*)+)"'
  t.lexer.lineno += str(t.value).count('\n')
  return t


def t_DQUOTEDSTRING(t):
  r'"[^"]*?"'
  t.lexer.lineno += str(t.value).count('\n')
  return t


def t_newline(t):
  r'\n+'
  t.lexer.lineno += len(t.value)


def t_error(t):
  print "Illegal character '%s' on line %s" % (t.value[0], t.lineno)
  t.lexer.skip(1)


def t_DSCP_RANGE(t):
  # pylint: disable=line-too-long
  r'\b((b[0-1]{6})|(af[1-4]{1}[1-3]{1})|(be)|(ef)|(cs[0-7]{1}))([-]{1})((b[0-1]{6})|(af[1-4]{1}[1-3]{1})|(be)|(ef)|(cs[0-7]{1}))\b'
  t.type = reserved.get(t.value, 'DSCP_RANGE')
  return t


def t_DSCP(t):
  r'\b((b[0-1]{6})|(af[1-4]{1}[1-3]{1})|(be)|(ef)|(cs[0-7]{1}))\b'
  t.type = reserved.get(t.value, 'DSCP')
  return t


def t_INTEGER(t):
  r'\d+'
  return t


def t_STRING(t):
  r'\w+([-_+.@/]\w*)*'
  # we have an identifier; let's check if it's a keyword or just a string.
  t.type = reserved.get(t.value, 'STRING')
  return t


###
## parser starts here
###
def p_target(p):
  """ target : target header terms
             | """
  if len(p) > 1:
    if type(p[1]) is Policy:
      p[1].AddFilter(p[2], p[3])
      p[0] = p[1]
    else:
      p[0] = Policy(p[2], p[3])


def p_header(p):
  """ header : HEADER '{' header_spec '}' """
  p[0] = p[3]


def p_header_spec(p):
  """ header_spec : header_spec target_spec
                  | header_spec comment_spec
                  | header_spec apply_groups_spec
                  | header_spec apply_groups_except_spec
                  | """
  if len(p) > 1:
    if type(p[1]) == Header:
      p[1].AddObject(p[2])
      p[0] = p[1]
    else:
      p[0] = Header()
      p[0].AddObject(p[2])


# we may want to change this at some point if we want to be clever with things
# like being able to set a default input/output policy for iptables policies.
def p_target_spec(p):
  """ target_spec : TARGET ':' ':' strings_or_ints """
  p[0] = Target(p[4])


def p_terms(p):
  """ terms : terms TERM STRING '{' term_spec '}'
            | """
  if len(p) > 1:
    p[5].name = p[3]
    if type(p[1]) == list:
      p[1].append(p[5])
      p[0] = p[1]
    else:
      p[0] = [p[5]]


def p_term_spec(p):
  """ term_spec : term_spec action_spec
                | term_spec addr_spec
                | term_spec comment_spec
                | term_spec counter_spec
                | term_spec dscp_set_spec
                | term_spec dscp_match_spec
                | term_spec dscp_except_spec
                | term_spec ether_type_spec
                | term_spec exclude_spec
                | term_spec expiration_spec
                | term_spec forwarding_class_spec
                | term_spec fragment_offset_spec
                | term_spec hop_limit_spec
                | term_spec icmp_type_spec
                | term_spec interface_spec
                | term_spec logging_spec
                | term_spec losspriority_spec
                | term_spec next_ip_spec
                | term_spec option_spec
                | term_spec owner_spec
                | term_spec packet_length_spec
                | term_spec platform_spec
                | term_spec policer_spec
                | term_spec port_spec
                | term_spec precedence_spec
                | term_spec principals_spec
                | term_spec prefix_list_spec
                | term_spec protocol_spec
                | term_spec qos_spec
                | term_spec routinginstance_spec
                | term_spec tag_list_spec
                | term_spec timeout_spec
                | term_spec traffic_type_spec
                | term_spec verbatim_spec
                | term_spec vpn_spec
                | """
  if len(p) > 1:
    if type(p[1]) == Term:
      p[1].AddObject(p[2])
      p[0] = p[1]
    else:
      p[0] = Term(p[2])


def p_routinginstance_spec(p):
  """ routinginstance_spec : ROUTING_INSTANCE ':' ':' STRING """
  p[0] = VarType(VarType.ROUTING_INSTANCE, p[4])


def p_losspriority_spec(p):
  """ losspriority_spec :  LOSS_PRIORITY ':' ':' STRING """
  p[0] = VarType(VarType.LOSS_PRIORITY, p[4])


def p_precedence_spec(p):
  """ precedence_spec : PRECEDENCE ':' ':' one_or_more_ints """
  p[0] = VarType(VarType.PRECEDENCE, p[4])


def p_forwarding_class_spec(p):
  """ forwarding_class_spec : FORWARDING_CLASS ':' ':' STRING """
  p[0] = VarType(VarType.FORWARDING_CLASS, p[4])


def p_next_ip_spec(p):
  """ next_ip_spec : NEXT_IP ':' ':' STRING """
  p[0] = VarType(VarType.NEXT_IP, p[4])


def p_icmp_type_spec(p):
  """ icmp_type_spec : ICMP_TYPE ':' ':' one_or_more_strings """
  p[0] = VarType(VarType.ICMP_TYPE, p[4])


def p_packet_length_spec(p):
  """ packet_length_spec : PACKET_LEN ':' ':' INTEGER
                         | PACKET_LEN ':' ':' INTEGER '-' INTEGER """
  if len(p) == 5:
    p[0] = VarType(VarType.PACKET_LEN, str(p[4]))
  else:
    p[0] = VarType(VarType.PACKET_LEN, str(p[4]) + '-' + str(p[6]))


def p_fragment_offset_spec(p):
  """ fragment_offset_spec : FRAGMENT_OFFSET ':' ':' INTEGER
                           | FRAGMENT_OFFSET ':' ':' INTEGER '-' INTEGER """
  if len(p) == 5:
    p[0] = VarType(VarType.FRAGMENT_OFFSET, str(p[4]))
  else:
    p[0] = VarType(VarType.FRAGMENT_OFFSET, str(p[4]) + '-' + str(p[6]))


def p_hop_limit_spec(p):
  """ hop_limit_spec : HOP_LIMIT ':' ':' INTEGER
                     | HOP_LIMIT ':' ':' INTEGER '-' INTEGER """
  if len(p) == 5:
    p[0] = VarType(VarType.HOP_LIMIT, str(p[4]))
  else:
    p[0] = VarType(VarType.HOP_LIMIT, str(p[4]) + '-' + str(p[6]))


def p_one_or_more_dscps(p):
  """ one_or_more_dscps : one_or_more_dscps DSCP_RANGE
                        | one_or_more_dscps DSCP
                        | one_or_more_dscps INTEGER
                        | DSCP_RANGE
                        | DSCP
                        | INTEGER """
  if len(p) > 1:
    if type(p[1]) is list:
      p[1].append(p[2])
      p[0] = p[1]
    else:
      p[0] = [p[1]]


def p_dscp_set_spec(p):
  """ dscp_set_spec : DSCP_SET ':' ':' DSCP
                    | DSCP_SET ':' ':' INTEGER """
  p[0] = VarType(VarType.DSCP_SET, p[4])


def p_dscp_match_spec(p):
  """ dscp_match_spec : DSCP_MATCH ':' ':' one_or_more_dscps """
  p[0] = []
  for dscp in p[4]:
    p[0].append(VarType(VarType.DSCP_MATCH, dscp))


def p_dscp_except_spec(p):
  """ dscp_except_spec : DSCP_EXCEPT ':' ':' one_or_more_dscps """
  p[0] = []
  for dscp in p[4]:
    p[0].append(VarType(VarType.DSCP_EXCEPT, dscp))


def p_exclude_spec(p):
  """ exclude_spec : SADDREXCLUDE ':' ':' one_or_more_strings
                   | DADDREXCLUDE ':' ':' one_or_more_strings
                   | ADDREXCLUDE ':' ':' one_or_more_strings
                   | PROTOCOL_EXCEPT ':' ':' one_or_more_strings """

  p[0] = []
  for ex in p[4]:
    if p[1].find('source-exclude') >= 0:
      p[0].append(VarType(VarType.SADDREXCLUDE, ex))
    elif p[1].find('destination-exclude') >= 0:
      p[0].append(VarType(VarType.DADDREXCLUDE, ex))
    elif p[1].find('address-exclude') >= 0:
      p[0].append(VarType(VarType.ADDREXCLUDE, ex))
    elif p[1].find('protocol-except') >= 0:
      p[0].append(VarType(VarType.PROTOCOL_EXCEPT, ex))


def p_prefix_list_spec(p):
  """ prefix_list_spec : DPFX ':' ':' one_or_more_strings
                       | SPFX ':' ':' one_or_more_strings """
  p[0] = []
  for pfx in p[4]:
    if p[1].find('source-prefix') >= 0:
      p[0].append(VarType(VarType.SPFX, pfx))
    elif p[1].find('destination-prefix') >= 0:
      p[0].append(VarType(VarType.DPFX, pfx))


def p_addr_spec(p):
  """ addr_spec : SADDR ':' ':' one_or_more_strings
                | DADDR ':' ':' one_or_more_strings
                | ADDR  ':' ':' one_or_more_strings """
  p[0] = []
  for addr in p[4]:
    if p[1].find('source-address') >= 0:
      p[0].append(VarType(VarType.SADDRESS, addr))
    elif p[1].find('destination-address') >= 0:
      p[0].append(VarType(VarType.DADDRESS, addr))
    else:
      p[0].append(VarType(VarType.ADDRESS, addr))


def p_port_spec(p):
  """ port_spec : SPORT ':' ':' one_or_more_strings
                | DPORT ':' ':' one_or_more_strings
                | PORT ':' ':' one_or_more_strings """
  p[0] = []
  for port in p[4]:
    if p[1].find('source-port') >= 0:
      p[0].append(VarType(VarType.SPORT, port))
    elif p[1].find('destination-port') >= 0:
      p[0].append(VarType(VarType.DPORT, port))
    else:
      p[0].append(VarType(VarType.PORT, port))


def p_protocol_spec(p):
  """ protocol_spec : PROTOCOL ':' ':' strings_or_ints """
  p[0] = []
  for proto in p[4]:
    p[0].append(VarType(VarType.PROTOCOL, proto))


def p_tag_list_spec(p):
  """ tag_list_spec : DTAG ':' ':' one_or_more_strings
                    | STAG ':' ':' one_or_more_strings """
  p[0] = []
  for tag in p[4]:
    if p[1].find('source-tag') >= 0:
      p[0].append(VarType(VarType.STAG, tag))
    elif p[1].find('destination-tag') >= 0:
      p[0].append(VarType(VarType.DTAG, tag))


def p_ether_type_spec(p):
  """ ether_type_spec : ETHER_TYPE ':' ':' one_or_more_strings """
  p[0] = []
  for proto in p[4]:
    p[0].append(VarType(VarType.ETHER_TYPE, proto))


def p_traffic_type_spec(p):
  """ traffic_type_spec : TRAFFIC_TYPE ':' ':' one_or_more_strings """
  p[0] = []
  for proto in p[4]:
    p[0].append(VarType(VarType.TRAFFIC_TYPE, proto))


def p_policer_spec(p):
  """ policer_spec : POLICER ':' ':' STRING """
  p[0] = VarType(VarType.POLICER, p[4])


def p_logging_spec(p):
  """ logging_spec : LOGGING ':' ':' STRING """
  p[0] = VarType(VarType.LOGGING, p[4])


def p_option_spec(p):
  """ option_spec : OPTION ':' ':' one_or_more_strings """
  p[0] = []
  for opt in p[4]:
    p[0].append(VarType(VarType.OPTION, opt))


def p_principals_spec(p):
  """ principals_spec : PRINCIPALS ':' ':' one_or_more_strings """
  p[0] = []
  for opt in p[4]:
    p[0].append(VarType(VarType.PRINCIPALS, opt))


def p_action_spec(p):
  """ action_spec : ACTION ':' ':' STRING """
  p[0] = VarType(VarType.ACTION, p[4])


def p_counter_spec(p):
  """ counter_spec : COUNTER ':' ':' STRING """
  p[0] = VarType(VarType.COUNTER, p[4])


def p_expiration_spec(p):
  """ expiration_spec : EXPIRATION ':' ':' INTEGER '-' INTEGER '-' INTEGER """
  p[0] = VarType(VarType.EXPIRATION, datetime.date(int(p[4]),
                                                   int(p[6]),
                                                   int(p[8])))


def p_comment_spec(p):
  """ comment_spec : COMMENT ':' ':' DQUOTEDSTRING """
  p[0] = VarType(VarType.COMMENT, p[4])


def p_owner_spec(p):
  """ owner_spec : OWNER ':' ':' STRING """
  p[0] = VarType(VarType.OWNER, p[4])


def p_verbatim_spec(p):
  """ verbatim_spec : VERBATIM ':' ':' STRING DQUOTEDSTRING
                    | VERBATIM ':' ':' STRING ESCAPEDSTRING """
  p[0] = VarType(VarType.VERBATIM, [p[4], p[5].strip('"').replace('\\"', '"')])


def p_vpn_spec(p):
  """ vpn_spec : VPN ':' ':' STRING STRING
               | VPN ':' ':' STRING """
  if len(p) == 6:
    p[0] = VarType(VarType.VPN, [p[4], p[5]])
  else:
    p[0] = VarType(VarType.VPN, [p[4], ''])


def p_qos_spec(p):
  """ qos_spec : QOS ':' ':' STRING """
  p[0] = VarType(VarType.QOS, p[4])


def p_interface_spec(p):
  """ interface_spec : SINTERFACE ':' ':' STRING
                     | DINTERFACE ':' ':' STRING """
  if p[1].find('source-interface') >= 0:
    p[0] = VarType(VarType.SINTERFACE, p[4])
  elif p[1].find('destination-interface') >= 0:
    p[0] = VarType(VarType.DINTERFACE, p[4])


def p_platform_spec(p):
  """ platform_spec : PLATFORM ':' ':' one_or_more_strings
                    | PLATFORMEXCLUDE ':' ':' one_or_more_strings """
  p[0] = []
  for platform in p[4]:
    if p[1].find('platform-exclude') >= 0:
      p[0].append(VarType(VarType.PLATFORMEXCLUDE, platform))
    elif p[1].find('platform') >= 0:
      p[0].append(VarType(VarType.PLATFORM, platform))


def p_apply_groups_spec(p):
  """ apply_groups_spec : APPLY_GROUPS ':' ':' one_or_more_strings """
  p[0] = []
  for group in p[4]:
    p[0].append(VarType(VarType.APPLY_GROUPS, group))


def p_apply_groups_except_spec(p):
  """ apply_groups_except_spec : APPLY_GROUPS_EXCEPT ':' ':' one_or_more_strings
  """
  p[0] = []
  for group_except in p[4]:
    p[0].append(VarType(VarType.APPLY_GROUPS_EXCEPT, group_except))


def p_timeout_spec(p):
  """ timeout_spec : TIMEOUT ':' ':' INTEGER """
  p[0] = VarType(VarType.TIMEOUT, p[4])


def p_one_or_more_strings(p):
  """ one_or_more_strings : one_or_more_strings STRING
                          | STRING
                          | """
  if len(p) > 1:
    if type(p[1]) == type([]):
      p[1].append(p[2])
      p[0] = p[1]
    else:
      p[0] = [p[1]]


def p_one_or_more_ints(p):
  """ one_or_more_ints : one_or_more_ints INTEGER
                      | INTEGER
                      | """
  if len(p) > 1:
    if type(p[1]) == type([]):
      p[1].append(p[2])
      p[0] = p[1]
    else:
      p[0] = [p[1]]


def p_strings_or_ints(p):
  """ strings_or_ints : strings_or_ints STRING
                      | strings_or_ints INTEGER
                      | STRING
                      | INTEGER
                      | """
  if len(p) > 1:
    if type(p[1]) is list:
      p[1].append(p[2])
      p[0] = p[1]
    else:
      p[0] = [p[1]]


def p_error(p):
  """."""
  next_token = yacc.token()
  if next_token is None:
    use_token = 'EOF'
  else:
    use_token = repr(next_token.value)

  if p:
    raise ParseError(' ERROR on "%s" (type %s, line %d, Next %s)'
                     % (p.value, p.type, p.lineno, use_token))
  else:
    raise ParseError(' ERROR you likely have unablanaced "{"\'s')

# pylint: enable=unused-argument,invalid-name,g-short-docstring-punctuation
# pylint: enable=g-docstring-quotes,g-short-docstring-space
# pylint: enable=g-space-before-docstring-summary,g-doc-args
# pylint: enable=g-no-space-after-docstring-summary
# pylint: enable=g-docstring-missing-newline


def _ReadFile(filename):
  """Read data from a file if it exists.

  Args:
    filename: str - Filename

  Returns:
    data: str contents of file.

  Raises:
    FileNotFoundError: if requested file does not exist.
    FileReadError: Any error resulting from trying to open/read file.
  """
  logging.debug('ReadFile(%s)', filename)
  if os.path.exists(filename):
    try:
      data = open(filename, 'r').read()
      return data
    except IOError:
      raise FileReadError('Unable to open or read file %s' % filename)
  else:
    raise FileNotFoundError('Unable to open policy file %s' % filename)


def _Preprocess(data, max_depth=5, base_dir=''):
  """Search input for include statements and import specified include file.

  Search input for include statements and if found, import specified file
  and recursively search included data for includes as well up to max_depth.

  Args:
    data: A string of Policy file data.
    max_depth: Maximum depth of included files
    base_dir: Base path string where to look for policy or include files

  Returns:
    A string containing result of the processed input data

  Raises:
    RecursionTooDeepError: nested include files exceed maximum
  """
  if not max_depth:
    raise RecursionTooDeepError('%s' % (
        'Included files exceed maximum recursion depth of %s.' % max_depth))
  rval = []
  for line in [x.rstrip() for x in data.splitlines()]:
    words = line.split()
    if len(words) > 1 and words[0] == '#include':
      # remove any quotes around included filename
      include_file = words[1].strip('\'"')
      data = _ReadFile(os.path.join(base_dir, include_file))
      # recursively handle includes in included data
      inc_data = _Preprocess(data, max_depth - 1, base_dir=base_dir)
      rval.extend(inc_data)
    else:
      rval.append(line)
  return rval


def ParseFile(filename, definitions=None, optimize=True, base_dir='',
              shade_check=False):
  """Parse the policy contained in file, optionally provide a naming object.

  Read specified policy file and parse into a policy object.

  Args:
    filename: Name of policy file to parse.
    definitions: optional naming library definitions object.
    optimize: bool - whether to summarize networks and services.
    base_dir: base path string to look for acls or include files.
    shade_check: bool - whether to raise an exception when a term is shaded.

  Returns:
    policy object or False (if parse error).
  """
  data = _ReadFile(filename)
  p = ParsePolicy(data, definitions, optimize, base_dir=base_dir,
                  shade_check=shade_check)
  return p


def ParsePolicy(data, definitions=None, optimize=True, base_dir='',
                shade_check=False):
  """Parse the policy in 'data', optionally provide a naming object.

  Parse a blob of policy text into a policy object.

  Args:
    data: a string blob of policy data to parse.
    definitions: optional naming library definitions object.
    optimize: bool - whether to summarize networks and services.
    base_dir: base path string to look for acls or include files.
    shade_check: bool - whether to raise an exception when a term is shaded.

  Returns:
    policy object or False (if parse error).
  """
  try:
    if definitions:
      globals()['DEFINITIONS'] = definitions
    else:
      globals()['DEFINITIONS'] = naming.Naming(DEFAULT_DEFINITIONS)
    if not optimize:
      globals()['_OPTIMIZE'] = False
    if shade_check:
      globals()['_SHADE_CHECK'] = True

    lexer = lex.lex()

    preprocessed_data = '\n'.join(_Preprocess(data, base_dir=base_dir))
    p = yacc.yacc(write_tables=False, debug=0, errorlog=yacc.NullLogger())

    return p.parse(preprocessed_data, lexer=lexer)

  except IndexError:
    return False


# if you call this from the command line, you can specify a pol file for it to
# read.
if __name__ == '__main__':
  ret = 0
  if len(sys.argv) > 1:
    try:
      ret = ParsePolicy(open(sys.argv[1], 'r').read())
    except IOError:
      print('ERROR: \'%s\' either does not exist or is not readable' %
            (sys.argv[1]))
      ret = 1
  else:
    # default to reading stdin
    ret = ParsePolicy(sys.stdin.read())
  sys.exit(ret)
>>>>>>> 771ce63b
<|MERGE_RESOLUTION|>--- conflicted
+++ resolved
@@ -23,25 +23,9 @@
 import os
 import sys
 
+from lib import logging
 from lib import nacaddr
-from lib import naming
-from ply import lex
-from ply import yacc
-
-<<<<<<< HEAD
-=======
-import logging
-
-
-DEFINITIONS = None
-DEFAULT_DEFINITIONS = './def'
-ACTIONS = set(('accept', 'deny', 'reject', 'next', 'reject-with-tcp-rst'))
-_LOGGING = set(('true', 'True', 'syslog', 'local', 'disable', 'log-both'))
-_OPTIMIZE = True
-_SHADE_CHECK = False
-
-
->>>>>>> 771ce63b
+
 class Error(Exception):
   """Generic error class."""
 
@@ -162,6 +146,7 @@
 
   def __repr__(self):
     return self.__str__()
+
 
 
 class Term(object):
@@ -706,6 +691,7 @@
       self.flattened_addr = self._FlattenAddresses(
           self.address, self.address_exclude)
 
+
   @staticmethod
   def _FlattenAddresses(include, exclude):
     """Reduce an include and exclude list to a single include list.
@@ -756,153 +742,6 @@
 
     return filter(lambda x: x.version == af, getattr(self, addr_type))
 
-<<<<<<< HEAD
-=======
-  def AddObject(self, obj):
-    """Add an object of unknown type to this term.
-
-    Args:
-      obj: single or list of either
-        [Address, Port, Option, Protocol, Counter, Action, Comment, Expiration]
-
-    Raises:
-      InvalidTermActionError: if the action defined isn't an accepted action.
-        eg, action:: godofoobar
-      TermObjectTypeError: if AddObject is called with an object it doesn't
-        understand.
-      InvalidTermLoggingError: when a option is set for logging not known.
-    """
-    if type(obj) is list:
-      for x in obj:
-        # do we have a list of addresses?
-        # expanded address fields consolidate naked address fields with
-        # saddr/daddr.
-        if x.var_type is VarType.SADDRESS:
-          saddr = DEFINITIONS.GetNetAddr(x.value)
-          self.source_address.extend(saddr)
-        elif x.var_type is VarType.DADDRESS:
-          daddr = DEFINITIONS.GetNetAddr(x.value)
-          self.destination_address.extend(daddr)
-        elif x.var_type is VarType.ADDRESS:
-          addr = DEFINITIONS.GetNetAddr(x.value)
-          self.address.extend(addr)
-        # do we have address excludes?
-        elif x.var_type is VarType.SADDREXCLUDE:
-          saddr_exclude = DEFINITIONS.GetNetAddr(x.value)
-          self.source_address_exclude.extend(saddr_exclude)
-        elif x.var_type is VarType.DADDREXCLUDE:
-          daddr_exclude = DEFINITIONS.GetNetAddr(x.value)
-          self.destination_address_exclude.extend(daddr_exclude)
-        elif x.var_type is VarType.ADDREXCLUDE:
-          addr_exclude = DEFINITIONS.GetNetAddr(x.value)
-          self.address_exclude.extend(addr_exclude)
-        # do we have a list of ports?
-        elif x.var_type is VarType.PORT:
-          self.port.append(x.value)
-        elif x.var_type is VarType.SPORT:
-          self.source_port.append(x.value)
-        elif x.var_type is VarType.DPORT:
-          self.destination_port.append(x.value)
-        # do we have a list of protocols?
-        elif x.var_type is VarType.PROTOCOL:
-          self.protocol.append(x.value)
-        # do we have a list of protocol-exceptions?
-        elif x.var_type is VarType.PROTOCOL_EXCEPT:
-          self.protocol_except.append(x.value)
-        # do we have a list of options?
-        elif x.var_type is VarType.OPTION:
-          self.option.append(x.value)
-        elif x.var_type is VarType.PRINCIPALS:
-          self.principals.append(x.value)
-        elif x.var_type is VarType.SPFX:
-          self.source_prefix.append(x.value)
-        elif x.var_type is VarType.DPFX:
-          self.destination_prefix.append(x.value)
-        elif x.var_type is VarType.ETHER_TYPE:
-          self.ether_type.append(x.value)
-        elif x.var_type is VarType.TRAFFIC_TYPE:
-          self.traffic_type.append(x.value)
-        elif x.var_type is VarType.PRECEDENCE:
-          self.precedence.append(x.value)
-        elif x.var_type is VarType.FORWARDING_CLASS:
-          self.forwarding_class = obj.value
-        elif x.var_type is VarType.NEXT_IP:
-          self.next_ip = DEFINITIONS.GetNetAddr(x.value)
-        elif x.var_type is VarType.PLATFORM:
-          self.platform.append(x.value)
-        elif x.var_type is VarType.PLATFORMEXCLUDE:
-          self.platform_exclude.append(x.value)
-        elif x.var_type is VarType.DSCP_MATCH:
-          self.dscp_match.append(x.value)
-        elif x.var_type is VarType.DSCP_EXCEPT:
-          self.dscp_except.append(x.value)
-        elif x.var_type is VarType.STAG:
-          self.source_tag.append(x.value)
-        elif x.var_type is VarType.DTAG:
-          self.destination_tag.append(x.value)
-        else:
-          raise TermObjectTypeError(
-              '%s isn\'t a type I know how to deal with (contains \'%s\')' % (
-                  type(x), x.value))
-    else:
-      # stupid no switch statement in python
-      if obj.var_type is VarType.COMMENT:
-        self.comment.append(str(obj))
-      elif obj.var_type is VarType.OWNER:
-        self.owner = obj.value
-      elif obj.var_type is VarType.EXPIRATION:
-        self.expiration = obj.value
-      elif obj.var_type is VarType.LOSS_PRIORITY:
-        self.loss_priority = obj.value
-      elif obj.var_type is VarType.ROUTING_INSTANCE:
-        self.routing_instance = obj.value
-      elif obj.var_type is VarType.PRECEDENCE:
-        self.precedence = obj.value
-      elif obj.var_type is VarType.FORWARDING_CLASS:
-        self.forwarding_class = obj.value
-      elif obj.var_type is VarType.NEXT_IP:
-        self.next_ip = DEFINITIONS.GetNetAddr(obj.value)
-      elif obj.var_type is VarType.VERBATIM:
-        self.verbatim.append(obj)
-      elif obj.var_type is VarType.ACTION:
-        if str(obj) not in ACTIONS:
-          raise InvalidTermActionError('%s is not a valid action' % obj)
-        self.action.append(obj.value)
-      elif obj.var_type is VarType.COUNTER:
-        self.counter = obj
-      elif obj.var_type is VarType.ICMP_TYPE:
-        self.icmp_type.extend(obj.value)
-      elif obj.var_type is VarType.LOGGING:
-        if str(obj) not in _LOGGING:
-          raise InvalidTermLoggingError('%s is not a valid logging option' %
-                                        obj)
-        self.logging.append(obj)
-      # police man, tryin'a take you jail
-      elif obj.var_type is VarType.POLICER:
-        self.policer = obj.value
-      # qos?
-      elif obj.var_type is VarType.QOS:
-        self.qos = obj.value
-      elif obj.var_type is VarType.PACKET_LEN:
-        self.packet_length = obj.value
-      elif obj.var_type is VarType.FRAGMENT_OFFSET:
-        self.fragment_offset = obj.value
-      elif obj.var_type is VarType.HOP_LIMIT:
-        self.hop_limit = obj.value
-      elif obj.var_type is VarType.SINTERFACE:
-        self.source_interface = obj.value
-      elif obj.var_type is VarType.DINTERFACE:
-        self.destination_interface = obj.value
-      elif obj.var_type is VarType.TIMEOUT:
-        self.timeout = obj.value
-      elif obj.var_type is VarType.DSCP_SET:
-        self.dscp_set = obj.value
-      elif obj.var_type is VarType.VPN:
-        self.vpn = (obj.value[0], obj.value[1])
-      else:
-        raise TermObjectTypeError(
-            '%s isn\'t a type I know how to deal with' % (type(obj)))
->>>>>>> 771ce63b
 
   def SanityCheck(self):
     """Sanity check the definition of the term.
@@ -1139,98 +978,19 @@
     return True
 
 
-<<<<<<< HEAD
-=======
-class VarType(object):
-  """Generic object meant to store lots of basic policy types."""
-
-  COMMENT = 0
-  COUNTER = 1
-  ACTION = 2
-  SADDRESS = 3
-  DADDRESS = 4
-  ADDRESS = 5
-  SPORT = 6
-  DPORT = 7
-  PROTOCOL_EXCEPT = 8
-  OPTION = 9
-  PROTOCOL = 10
-  SADDREXCLUDE = 11
-  DADDREXCLUDE = 12
-  LOGGING = 13
-  QOS = 14
-  POLICER = 15
-  PACKET_LEN = 16
-  FRAGMENT_OFFSET = 17
-  ICMP_TYPE = 18
-  SPFX = 19
-  DPFX = 20
-  ETHER_TYPE = 21
-  TRAFFIC_TYPE = 22
-  VERBATIM = 23
-  LOSS_PRIORITY = 24
-  ROUTING_INSTANCE = 25
-  PRECEDENCE = 26
-  SINTERFACE = 27
-  EXPIRATION = 28
-  DINTERFACE = 29
-  PLATFORM = 30
-  PLATFORMEXCLUDE = 31
-  PORT = 32
-  TIMEOUT = 33
-  OWNER = 34
-  PRINCIPALS = 35
-  ADDREXCLUDE = 36
-  VPN = 37
-  APPLY_GROUPS = 38
-  APPLY_GROUPS_EXCEPT = 39
-  DSCP_SET = 40
-  DSCP_MATCH = 41
-  DSCP_EXCEPT = 42
-  FORWARDING_CLASS = 43
-  STAG = 44
-  DTAG = 45
-  NEXT_IP = 46
-  HOP_LIMIT = 47
-
-  def __init__(self, var_type, value):
-    self.var_type = var_type
-    if self.var_type == self.COMMENT:
-      # remove the double quotes
-      comment = value.strip('"')
-      # make all of the lines start w/o leading whitespace.
-      self.value = '\n'.join([x.lstrip() for x in comment.splitlines()])
-    else:
-      self.value = value
-
-  def __str__(self):
-    return str(self.value)
-
-  def __repr__(self):
-    return self.__str__()
-
-  def __eq__(self, other):
-    return self.var_type == other.var_type and self.value == other.value
-
-
->>>>>>> 771ce63b
 class Header(object):
   """The header of the policy file contains the targets and a global comment."""
 
   def __init__(self):
     self.target = []
     self.comment = []
-<<<<<<< HEAD
-    self.Name = None
-=======
     self.apply_groups = []
     self.apply_groups_except = []
->>>>>>> 771ce63b
+    self.Name = None
 
   def __set_target(self, value):
     self.__target = value
 
-<<<<<<< HEAD
   def __get_target(self):
     """Check all target platforms for duplicates (which will break other methods).
 
@@ -1252,27 +1012,6 @@
 
   target = property(__get_target, __set_target)
   """Public API method, adds data checks."""
-=======
-    Args:
-      obj: of type VarType.COMMENT, VarType.APPLY_GROUPS,
-      VarType.APPLY_GROUPS_EXCEPT, or Target
-
-    Raises:
-      RuntimeError: if object type cannot be determined
-    """
-    if type(obj) == Target:
-      self.target.append(obj)
-    elif isinstance(obj, list) and all(isinstance(x, VarType) for x in obj):
-      for x in obj:
-        if x.var_type == VarType.APPLY_GROUPS:
-          self.apply_groups.append(str(x))
-        elif x.var_type == VarType.APPLY_GROUPS_EXCEPT:
-          self.apply_groups_except.append(str(x))
-    elif obj.var_type == VarType.COMMENT:
-      self.comment.append(str(obj))
-    else:
-      raise RuntimeError('Unable to add object from header.')
->>>>>>> 771ce63b
 
   @property
   def platforms(self):
@@ -1375,767 +1114,3 @@
   def __ne__(self, other):
     return not self.__eq__(other)
 
-<<<<<<< HEAD
-=======
-
-# Lexing/Parsing starts here
-tokens = (
-    'ACTION',
-    'ADDR',
-    'ADDREXCLUDE',
-    'COMMENT',
-    'COUNTER',
-    'DADDR',
-    'DADDREXCLUDE',
-    'DINTERFACE',
-    'DPFX',
-    'DPORT',
-    'DQUOTEDSTRING',
-    'DSCP',
-    'DSCP_EXCEPT',
-    'DSCP_MATCH',
-    'DSCP_RANGE',
-    'DSCP_SET',
-    'DTAG',
-    'ESCAPEDSTRING',
-    'ETHER_TYPE',
-    'EXPIRATION',
-    'FORWARDING_CLASS',
-    'FRAGMENT_OFFSET',
-    'HOP_LIMIT',
-    'APPLY_GROUPS',
-    'APPLY_GROUPS_EXCEPT',
-    'HEADER',
-    'ICMP_TYPE',
-    'INTEGER',
-    'LOGGING',
-    'LOSS_PRIORITY',
-    'NEXT_IP',
-    'OPTION',
-    'OWNER',
-    'PACKET_LEN',
-    'PLATFORM',
-    'PLATFORMEXCLUDE',
-    'POLICER',
-    'PORT',
-    'PRECEDENCE',
-    'PRINCIPALS',
-    'PROTOCOL',
-    'PROTOCOL_EXCEPT',
-    'QOS',
-    'ROUTING_INSTANCE',
-    'SADDR',
-    'SADDREXCLUDE',
-    'SINTERFACE',
-    'SPFX',
-    'SPORT',
-    'STAG',
-    'STRING',
-    'TARGET',
-    'TERM',
-    'TIMEOUT',
-    'TRAFFIC_TYPE',
-    'VERBATIM',
-    'VPN',
-)
-
-literals = r':{},-'
-t_ignore = ' \t'
-
-reserved = {
-    'action': 'ACTION',
-    'address': 'ADDR',
-    'address-exclude': 'ADDREXCLUDE',
-    'comment': 'COMMENT',
-    'counter': 'COUNTER',
-    'destination-address': 'DADDR',
-    'destination-exclude': 'DADDREXCLUDE',
-    'destination-interface': 'DINTERFACE',
-    'destination-prefix': 'DPFX',
-    'destination-port': 'DPORT',
-    'destination-tag': 'DTAG',
-    'dscp-except': 'DSCP_EXCEPT',
-    'dscp-match': 'DSCP_MATCH',
-    'dscp-set': 'DSCP_SET',
-    'ether-type': 'ETHER_TYPE',
-    'expiration': 'EXPIRATION',
-    'forwarding-class': 'FORWARDING_CLASS',
-    'fragment-offset': 'FRAGMENT_OFFSET',
-    'hop-limit': 'HOP_LIMIT',
-    'apply-groups': 'APPLY_GROUPS',
-    'apply-groups-except': 'APPLY_GROUPS_EXCEPT',
-    'header': 'HEADER',
-    'icmp-type': 'ICMP_TYPE',
-    'logging': 'LOGGING',
-    'loss-priority': 'LOSS_PRIORITY',
-    'next-ip': 'NEXT_IP',
-    'option': 'OPTION',
-    'owner': 'OWNER',
-    'packet-length': 'PACKET_LEN',
-    'platform': 'PLATFORM',
-    'platform-exclude': 'PLATFORMEXCLUDE',
-    'policer': 'POLICER',
-    'port': 'PORT',
-    'precedence': 'PRECEDENCE',
-    'principals': 'PRINCIPALS',
-    'protocol': 'PROTOCOL',
-    'protocol-except': 'PROTOCOL_EXCEPT',
-    'qos': 'QOS',
-    'routing-instance': 'ROUTING_INSTANCE',
-    'source-address': 'SADDR',
-    'source-exclude': 'SADDREXCLUDE',
-    'source-interface': 'SINTERFACE',
-    'source-prefix': 'SPFX',
-    'source-port': 'SPORT',
-    'source-tag': 'STAG',
-    'target': 'TARGET',
-    'term': 'TERM',
-    'timeout': 'TIMEOUT',
-    'traffic-type': 'TRAFFIC_TYPE',
-    'verbatim': 'VERBATIM',
-    'vpn': 'VPN',
-}
-
-# disable linting warnings for lexx/yacc code
-# pylint: disable=unused-argument,invalid-name,g-short-docstring-punctuation
-# pylint: disable=g-docstring-quotes,g-short-docstring-space
-# pylint: disable=g-space-before-docstring-summary,g-doc-args
-# pylint: disable=g-no-space-after-docstring-summary
-# pylint: disable=g-docstring-missing-newline
-
-
-def t_IGNORE_COMMENT(t):
-  r'\#.*'
-  pass
-
-
-def t_ESCAPEDSTRING(t):
-  r'"([^"\\]*(?:\\"[^"\\]*)+)"'
-  t.lexer.lineno += str(t.value).count('\n')
-  return t
-
-
-def t_DQUOTEDSTRING(t):
-  r'"[^"]*?"'
-  t.lexer.lineno += str(t.value).count('\n')
-  return t
-
-
-def t_newline(t):
-  r'\n+'
-  t.lexer.lineno += len(t.value)
-
-
-def t_error(t):
-  print "Illegal character '%s' on line %s" % (t.value[0], t.lineno)
-  t.lexer.skip(1)
-
-
-def t_DSCP_RANGE(t):
-  # pylint: disable=line-too-long
-  r'\b((b[0-1]{6})|(af[1-4]{1}[1-3]{1})|(be)|(ef)|(cs[0-7]{1}))([-]{1})((b[0-1]{6})|(af[1-4]{1}[1-3]{1})|(be)|(ef)|(cs[0-7]{1}))\b'
-  t.type = reserved.get(t.value, 'DSCP_RANGE')
-  return t
-
-
-def t_DSCP(t):
-  r'\b((b[0-1]{6})|(af[1-4]{1}[1-3]{1})|(be)|(ef)|(cs[0-7]{1}))\b'
-  t.type = reserved.get(t.value, 'DSCP')
-  return t
-
-
-def t_INTEGER(t):
-  r'\d+'
-  return t
-
-
-def t_STRING(t):
-  r'\w+([-_+.@/]\w*)*'
-  # we have an identifier; let's check if it's a keyword or just a string.
-  t.type = reserved.get(t.value, 'STRING')
-  return t
-
-
-###
-## parser starts here
-###
-def p_target(p):
-  """ target : target header terms
-             | """
-  if len(p) > 1:
-    if type(p[1]) is Policy:
-      p[1].AddFilter(p[2], p[3])
-      p[0] = p[1]
-    else:
-      p[0] = Policy(p[2], p[3])
-
-
-def p_header(p):
-  """ header : HEADER '{' header_spec '}' """
-  p[0] = p[3]
-
-
-def p_header_spec(p):
-  """ header_spec : header_spec target_spec
-                  | header_spec comment_spec
-                  | header_spec apply_groups_spec
-                  | header_spec apply_groups_except_spec
-                  | """
-  if len(p) > 1:
-    if type(p[1]) == Header:
-      p[1].AddObject(p[2])
-      p[0] = p[1]
-    else:
-      p[0] = Header()
-      p[0].AddObject(p[2])
-
-
-# we may want to change this at some point if we want to be clever with things
-# like being able to set a default input/output policy for iptables policies.
-def p_target_spec(p):
-  """ target_spec : TARGET ':' ':' strings_or_ints """
-  p[0] = Target(p[4])
-
-
-def p_terms(p):
-  """ terms : terms TERM STRING '{' term_spec '}'
-            | """
-  if len(p) > 1:
-    p[5].name = p[3]
-    if type(p[1]) == list:
-      p[1].append(p[5])
-      p[0] = p[1]
-    else:
-      p[0] = [p[5]]
-
-
-def p_term_spec(p):
-  """ term_spec : term_spec action_spec
-                | term_spec addr_spec
-                | term_spec comment_spec
-                | term_spec counter_spec
-                | term_spec dscp_set_spec
-                | term_spec dscp_match_spec
-                | term_spec dscp_except_spec
-                | term_spec ether_type_spec
-                | term_spec exclude_spec
-                | term_spec expiration_spec
-                | term_spec forwarding_class_spec
-                | term_spec fragment_offset_spec
-                | term_spec hop_limit_spec
-                | term_spec icmp_type_spec
-                | term_spec interface_spec
-                | term_spec logging_spec
-                | term_spec losspriority_spec
-                | term_spec next_ip_spec
-                | term_spec option_spec
-                | term_spec owner_spec
-                | term_spec packet_length_spec
-                | term_spec platform_spec
-                | term_spec policer_spec
-                | term_spec port_spec
-                | term_spec precedence_spec
-                | term_spec principals_spec
-                | term_spec prefix_list_spec
-                | term_spec protocol_spec
-                | term_spec qos_spec
-                | term_spec routinginstance_spec
-                | term_spec tag_list_spec
-                | term_spec timeout_spec
-                | term_spec traffic_type_spec
-                | term_spec verbatim_spec
-                | term_spec vpn_spec
-                | """
-  if len(p) > 1:
-    if type(p[1]) == Term:
-      p[1].AddObject(p[2])
-      p[0] = p[1]
-    else:
-      p[0] = Term(p[2])
-
-
-def p_routinginstance_spec(p):
-  """ routinginstance_spec : ROUTING_INSTANCE ':' ':' STRING """
-  p[0] = VarType(VarType.ROUTING_INSTANCE, p[4])
-
-
-def p_losspriority_spec(p):
-  """ losspriority_spec :  LOSS_PRIORITY ':' ':' STRING """
-  p[0] = VarType(VarType.LOSS_PRIORITY, p[4])
-
-
-def p_precedence_spec(p):
-  """ precedence_spec : PRECEDENCE ':' ':' one_or_more_ints """
-  p[0] = VarType(VarType.PRECEDENCE, p[4])
-
-
-def p_forwarding_class_spec(p):
-  """ forwarding_class_spec : FORWARDING_CLASS ':' ':' STRING """
-  p[0] = VarType(VarType.FORWARDING_CLASS, p[4])
-
-
-def p_next_ip_spec(p):
-  """ next_ip_spec : NEXT_IP ':' ':' STRING """
-  p[0] = VarType(VarType.NEXT_IP, p[4])
-
-
-def p_icmp_type_spec(p):
-  """ icmp_type_spec : ICMP_TYPE ':' ':' one_or_more_strings """
-  p[0] = VarType(VarType.ICMP_TYPE, p[4])
-
-
-def p_packet_length_spec(p):
-  """ packet_length_spec : PACKET_LEN ':' ':' INTEGER
-                         | PACKET_LEN ':' ':' INTEGER '-' INTEGER """
-  if len(p) == 5:
-    p[0] = VarType(VarType.PACKET_LEN, str(p[4]))
-  else:
-    p[0] = VarType(VarType.PACKET_LEN, str(p[4]) + '-' + str(p[6]))
-
-
-def p_fragment_offset_spec(p):
-  """ fragment_offset_spec : FRAGMENT_OFFSET ':' ':' INTEGER
-                           | FRAGMENT_OFFSET ':' ':' INTEGER '-' INTEGER """
-  if len(p) == 5:
-    p[0] = VarType(VarType.FRAGMENT_OFFSET, str(p[4]))
-  else:
-    p[0] = VarType(VarType.FRAGMENT_OFFSET, str(p[4]) + '-' + str(p[6]))
-
-
-def p_hop_limit_spec(p):
-  """ hop_limit_spec : HOP_LIMIT ':' ':' INTEGER
-                     | HOP_LIMIT ':' ':' INTEGER '-' INTEGER """
-  if len(p) == 5:
-    p[0] = VarType(VarType.HOP_LIMIT, str(p[4]))
-  else:
-    p[0] = VarType(VarType.HOP_LIMIT, str(p[4]) + '-' + str(p[6]))
-
-
-def p_one_or_more_dscps(p):
-  """ one_or_more_dscps : one_or_more_dscps DSCP_RANGE
-                        | one_or_more_dscps DSCP
-                        | one_or_more_dscps INTEGER
-                        | DSCP_RANGE
-                        | DSCP
-                        | INTEGER """
-  if len(p) > 1:
-    if type(p[1]) is list:
-      p[1].append(p[2])
-      p[0] = p[1]
-    else:
-      p[0] = [p[1]]
-
-
-def p_dscp_set_spec(p):
-  """ dscp_set_spec : DSCP_SET ':' ':' DSCP
-                    | DSCP_SET ':' ':' INTEGER """
-  p[0] = VarType(VarType.DSCP_SET, p[4])
-
-
-def p_dscp_match_spec(p):
-  """ dscp_match_spec : DSCP_MATCH ':' ':' one_or_more_dscps """
-  p[0] = []
-  for dscp in p[4]:
-    p[0].append(VarType(VarType.DSCP_MATCH, dscp))
-
-
-def p_dscp_except_spec(p):
-  """ dscp_except_spec : DSCP_EXCEPT ':' ':' one_or_more_dscps """
-  p[0] = []
-  for dscp in p[4]:
-    p[0].append(VarType(VarType.DSCP_EXCEPT, dscp))
-
-
-def p_exclude_spec(p):
-  """ exclude_spec : SADDREXCLUDE ':' ':' one_or_more_strings
-                   | DADDREXCLUDE ':' ':' one_or_more_strings
-                   | ADDREXCLUDE ':' ':' one_or_more_strings
-                   | PROTOCOL_EXCEPT ':' ':' one_or_more_strings """
-
-  p[0] = []
-  for ex in p[4]:
-    if p[1].find('source-exclude') >= 0:
-      p[0].append(VarType(VarType.SADDREXCLUDE, ex))
-    elif p[1].find('destination-exclude') >= 0:
-      p[0].append(VarType(VarType.DADDREXCLUDE, ex))
-    elif p[1].find('address-exclude') >= 0:
-      p[0].append(VarType(VarType.ADDREXCLUDE, ex))
-    elif p[1].find('protocol-except') >= 0:
-      p[0].append(VarType(VarType.PROTOCOL_EXCEPT, ex))
-
-
-def p_prefix_list_spec(p):
-  """ prefix_list_spec : DPFX ':' ':' one_or_more_strings
-                       | SPFX ':' ':' one_or_more_strings """
-  p[0] = []
-  for pfx in p[4]:
-    if p[1].find('source-prefix') >= 0:
-      p[0].append(VarType(VarType.SPFX, pfx))
-    elif p[1].find('destination-prefix') >= 0:
-      p[0].append(VarType(VarType.DPFX, pfx))
-
-
-def p_addr_spec(p):
-  """ addr_spec : SADDR ':' ':' one_or_more_strings
-                | DADDR ':' ':' one_or_more_strings
-                | ADDR  ':' ':' one_or_more_strings """
-  p[0] = []
-  for addr in p[4]:
-    if p[1].find('source-address') >= 0:
-      p[0].append(VarType(VarType.SADDRESS, addr))
-    elif p[1].find('destination-address') >= 0:
-      p[0].append(VarType(VarType.DADDRESS, addr))
-    else:
-      p[0].append(VarType(VarType.ADDRESS, addr))
-
-
-def p_port_spec(p):
-  """ port_spec : SPORT ':' ':' one_or_more_strings
-                | DPORT ':' ':' one_or_more_strings
-                | PORT ':' ':' one_or_more_strings """
-  p[0] = []
-  for port in p[4]:
-    if p[1].find('source-port') >= 0:
-      p[0].append(VarType(VarType.SPORT, port))
-    elif p[1].find('destination-port') >= 0:
-      p[0].append(VarType(VarType.DPORT, port))
-    else:
-      p[0].append(VarType(VarType.PORT, port))
-
-
-def p_protocol_spec(p):
-  """ protocol_spec : PROTOCOL ':' ':' strings_or_ints """
-  p[0] = []
-  for proto in p[4]:
-    p[0].append(VarType(VarType.PROTOCOL, proto))
-
-
-def p_tag_list_spec(p):
-  """ tag_list_spec : DTAG ':' ':' one_or_more_strings
-                    | STAG ':' ':' one_or_more_strings """
-  p[0] = []
-  for tag in p[4]:
-    if p[1].find('source-tag') >= 0:
-      p[0].append(VarType(VarType.STAG, tag))
-    elif p[1].find('destination-tag') >= 0:
-      p[0].append(VarType(VarType.DTAG, tag))
-
-
-def p_ether_type_spec(p):
-  """ ether_type_spec : ETHER_TYPE ':' ':' one_or_more_strings """
-  p[0] = []
-  for proto in p[4]:
-    p[0].append(VarType(VarType.ETHER_TYPE, proto))
-
-
-def p_traffic_type_spec(p):
-  """ traffic_type_spec : TRAFFIC_TYPE ':' ':' one_or_more_strings """
-  p[0] = []
-  for proto in p[4]:
-    p[0].append(VarType(VarType.TRAFFIC_TYPE, proto))
-
-
-def p_policer_spec(p):
-  """ policer_spec : POLICER ':' ':' STRING """
-  p[0] = VarType(VarType.POLICER, p[4])
-
-
-def p_logging_spec(p):
-  """ logging_spec : LOGGING ':' ':' STRING """
-  p[0] = VarType(VarType.LOGGING, p[4])
-
-
-def p_option_spec(p):
-  """ option_spec : OPTION ':' ':' one_or_more_strings """
-  p[0] = []
-  for opt in p[4]:
-    p[0].append(VarType(VarType.OPTION, opt))
-
-
-def p_principals_spec(p):
-  """ principals_spec : PRINCIPALS ':' ':' one_or_more_strings """
-  p[0] = []
-  for opt in p[4]:
-    p[0].append(VarType(VarType.PRINCIPALS, opt))
-
-
-def p_action_spec(p):
-  """ action_spec : ACTION ':' ':' STRING """
-  p[0] = VarType(VarType.ACTION, p[4])
-
-
-def p_counter_spec(p):
-  """ counter_spec : COUNTER ':' ':' STRING """
-  p[0] = VarType(VarType.COUNTER, p[4])
-
-
-def p_expiration_spec(p):
-  """ expiration_spec : EXPIRATION ':' ':' INTEGER '-' INTEGER '-' INTEGER """
-  p[0] = VarType(VarType.EXPIRATION, datetime.date(int(p[4]),
-                                                   int(p[6]),
-                                                   int(p[8])))
-
-
-def p_comment_spec(p):
-  """ comment_spec : COMMENT ':' ':' DQUOTEDSTRING """
-  p[0] = VarType(VarType.COMMENT, p[4])
-
-
-def p_owner_spec(p):
-  """ owner_spec : OWNER ':' ':' STRING """
-  p[0] = VarType(VarType.OWNER, p[4])
-
-
-def p_verbatim_spec(p):
-  """ verbatim_spec : VERBATIM ':' ':' STRING DQUOTEDSTRING
-                    | VERBATIM ':' ':' STRING ESCAPEDSTRING """
-  p[0] = VarType(VarType.VERBATIM, [p[4], p[5].strip('"').replace('\\"', '"')])
-
-
-def p_vpn_spec(p):
-  """ vpn_spec : VPN ':' ':' STRING STRING
-               | VPN ':' ':' STRING """
-  if len(p) == 6:
-    p[0] = VarType(VarType.VPN, [p[4], p[5]])
-  else:
-    p[0] = VarType(VarType.VPN, [p[4], ''])
-
-
-def p_qos_spec(p):
-  """ qos_spec : QOS ':' ':' STRING """
-  p[0] = VarType(VarType.QOS, p[4])
-
-
-def p_interface_spec(p):
-  """ interface_spec : SINTERFACE ':' ':' STRING
-                     | DINTERFACE ':' ':' STRING """
-  if p[1].find('source-interface') >= 0:
-    p[0] = VarType(VarType.SINTERFACE, p[4])
-  elif p[1].find('destination-interface') >= 0:
-    p[0] = VarType(VarType.DINTERFACE, p[4])
-
-
-def p_platform_spec(p):
-  """ platform_spec : PLATFORM ':' ':' one_or_more_strings
-                    | PLATFORMEXCLUDE ':' ':' one_or_more_strings """
-  p[0] = []
-  for platform in p[4]:
-    if p[1].find('platform-exclude') >= 0:
-      p[0].append(VarType(VarType.PLATFORMEXCLUDE, platform))
-    elif p[1].find('platform') >= 0:
-      p[0].append(VarType(VarType.PLATFORM, platform))
-
-
-def p_apply_groups_spec(p):
-  """ apply_groups_spec : APPLY_GROUPS ':' ':' one_or_more_strings """
-  p[0] = []
-  for group in p[4]:
-    p[0].append(VarType(VarType.APPLY_GROUPS, group))
-
-
-def p_apply_groups_except_spec(p):
-  """ apply_groups_except_spec : APPLY_GROUPS_EXCEPT ':' ':' one_or_more_strings
-  """
-  p[0] = []
-  for group_except in p[4]:
-    p[0].append(VarType(VarType.APPLY_GROUPS_EXCEPT, group_except))
-
-
-def p_timeout_spec(p):
-  """ timeout_spec : TIMEOUT ':' ':' INTEGER """
-  p[0] = VarType(VarType.TIMEOUT, p[4])
-
-
-def p_one_or_more_strings(p):
-  """ one_or_more_strings : one_or_more_strings STRING
-                          | STRING
-                          | """
-  if len(p) > 1:
-    if type(p[1]) == type([]):
-      p[1].append(p[2])
-      p[0] = p[1]
-    else:
-      p[0] = [p[1]]
-
-
-def p_one_or_more_ints(p):
-  """ one_or_more_ints : one_or_more_ints INTEGER
-                      | INTEGER
-                      | """
-  if len(p) > 1:
-    if type(p[1]) == type([]):
-      p[1].append(p[2])
-      p[0] = p[1]
-    else:
-      p[0] = [p[1]]
-
-
-def p_strings_or_ints(p):
-  """ strings_or_ints : strings_or_ints STRING
-                      | strings_or_ints INTEGER
-                      | STRING
-                      | INTEGER
-                      | """
-  if len(p) > 1:
-    if type(p[1]) is list:
-      p[1].append(p[2])
-      p[0] = p[1]
-    else:
-      p[0] = [p[1]]
-
-
-def p_error(p):
-  """."""
-  next_token = yacc.token()
-  if next_token is None:
-    use_token = 'EOF'
-  else:
-    use_token = repr(next_token.value)
-
-  if p:
-    raise ParseError(' ERROR on "%s" (type %s, line %d, Next %s)'
-                     % (p.value, p.type, p.lineno, use_token))
-  else:
-    raise ParseError(' ERROR you likely have unablanaced "{"\'s')
-
-# pylint: enable=unused-argument,invalid-name,g-short-docstring-punctuation
-# pylint: enable=g-docstring-quotes,g-short-docstring-space
-# pylint: enable=g-space-before-docstring-summary,g-doc-args
-# pylint: enable=g-no-space-after-docstring-summary
-# pylint: enable=g-docstring-missing-newline
-
-
-def _ReadFile(filename):
-  """Read data from a file if it exists.
-
-  Args:
-    filename: str - Filename
-
-  Returns:
-    data: str contents of file.
-
-  Raises:
-    FileNotFoundError: if requested file does not exist.
-    FileReadError: Any error resulting from trying to open/read file.
-  """
-  logging.debug('ReadFile(%s)', filename)
-  if os.path.exists(filename):
-    try:
-      data = open(filename, 'r').read()
-      return data
-    except IOError:
-      raise FileReadError('Unable to open or read file %s' % filename)
-  else:
-    raise FileNotFoundError('Unable to open policy file %s' % filename)
-
-
-def _Preprocess(data, max_depth=5, base_dir=''):
-  """Search input for include statements and import specified include file.
-
-  Search input for include statements and if found, import specified file
-  and recursively search included data for includes as well up to max_depth.
-
-  Args:
-    data: A string of Policy file data.
-    max_depth: Maximum depth of included files
-    base_dir: Base path string where to look for policy or include files
-
-  Returns:
-    A string containing result of the processed input data
-
-  Raises:
-    RecursionTooDeepError: nested include files exceed maximum
-  """
-  if not max_depth:
-    raise RecursionTooDeepError('%s' % (
-        'Included files exceed maximum recursion depth of %s.' % max_depth))
-  rval = []
-  for line in [x.rstrip() for x in data.splitlines()]:
-    words = line.split()
-    if len(words) > 1 and words[0] == '#include':
-      # remove any quotes around included filename
-      include_file = words[1].strip('\'"')
-      data = _ReadFile(os.path.join(base_dir, include_file))
-      # recursively handle includes in included data
-      inc_data = _Preprocess(data, max_depth - 1, base_dir=base_dir)
-      rval.extend(inc_data)
-    else:
-      rval.append(line)
-  return rval
-
-
-def ParseFile(filename, definitions=None, optimize=True, base_dir='',
-              shade_check=False):
-  """Parse the policy contained in file, optionally provide a naming object.
-
-  Read specified policy file and parse into a policy object.
-
-  Args:
-    filename: Name of policy file to parse.
-    definitions: optional naming library definitions object.
-    optimize: bool - whether to summarize networks and services.
-    base_dir: base path string to look for acls or include files.
-    shade_check: bool - whether to raise an exception when a term is shaded.
-
-  Returns:
-    policy object or False (if parse error).
-  """
-  data = _ReadFile(filename)
-  p = ParsePolicy(data, definitions, optimize, base_dir=base_dir,
-                  shade_check=shade_check)
-  return p
-
-
-def ParsePolicy(data, definitions=None, optimize=True, base_dir='',
-                shade_check=False):
-  """Parse the policy in 'data', optionally provide a naming object.
-
-  Parse a blob of policy text into a policy object.
-
-  Args:
-    data: a string blob of policy data to parse.
-    definitions: optional naming library definitions object.
-    optimize: bool - whether to summarize networks and services.
-    base_dir: base path string to look for acls or include files.
-    shade_check: bool - whether to raise an exception when a term is shaded.
-
-  Returns:
-    policy object or False (if parse error).
-  """
-  try:
-    if definitions:
-      globals()['DEFINITIONS'] = definitions
-    else:
-      globals()['DEFINITIONS'] = naming.Naming(DEFAULT_DEFINITIONS)
-    if not optimize:
-      globals()['_OPTIMIZE'] = False
-    if shade_check:
-      globals()['_SHADE_CHECK'] = True
-
-    lexer = lex.lex()
-
-    preprocessed_data = '\n'.join(_Preprocess(data, base_dir=base_dir))
-    p = yacc.yacc(write_tables=False, debug=0, errorlog=yacc.NullLogger())
-
-    return p.parse(preprocessed_data, lexer=lexer)
-
-  except IndexError:
-    return False
-
-
-# if you call this from the command line, you can specify a pol file for it to
-# read.
-if __name__ == '__main__':
-  ret = 0
-  if len(sys.argv) > 1:
-    try:
-      ret = ParsePolicy(open(sys.argv[1], 'r').read())
-    except IOError:
-      print('ERROR: \'%s\' either does not exist or is not readable' %
-            (sys.argv[1]))
-      ret = 1
-  else:
-    # default to reading stdin
-    ret = ParsePolicy(sys.stdin.read())
-  sys.exit(ret)
->>>>>>> 771ce63b
