--- conflicted
+++ resolved
@@ -40,7 +40,6 @@
 DEFAULT_DEFINITIONS = './def'
 ACTIONS = set(('accept', 'count', 'deny', 'reject', 'next',
                'reject-with-tcp-rst'))
-<<<<<<< HEAD
 _FLEXIBLE_MATCH_RANGE_ATTRIBUTES = {'byte-offset',
                                     'bit-offset',
                                     'bit-length',
@@ -49,8 +48,6 @@
                                     'range-except',
                                     'flexible-range-name'}
 _FLEXIBLE_MATCH_START_OPTIONS = {'layer-3', 'layer-4', 'payload'}
-=======
->>>>>>> 6e3658fa
 _LOGGING = set(('true', 'True', 'syslog', 'local', 'disable', 'log-both'))
 _OPTIMIZE = True
 _SHADE_CHECK = False
@@ -1335,11 +1332,8 @@
   DTAG = 45
   NEXT_IP = 46
   HOP_LIMIT = 47
-<<<<<<< HEAD
-  FLEXIBLE_MATCH_RANGE = 48
-=======
   LOG_NAME = 48
->>>>>>> 6e3658fa
+  FLEXIBLE_MATCH_RANGE = 49
 
   def __init__(self, var_type, value):
     self.var_type = var_type
