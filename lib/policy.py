--- conflicted
+++ resolved
@@ -214,11 +214,7 @@
                   term.name))
 
       # If argument is true, we optimize, otherwise just sort addresses
-<<<<<<< HEAD
-      term.AddressCleanup(_OPTIMIZE)
-=======
       term.AddressCleanup(_OPTIMIZE, self._NeedsAddressBook())
->>>>>>> 56b20269
       term.SanityCheck()
       term.translated = True
 
@@ -2468,17 +2464,8 @@
       globals()['DEFINITIONS'] = definitions
     else:
       globals()['DEFINITIONS'] = naming.Naming(DEFAULT_DEFINITIONS)
-<<<<<<< HEAD
-    if not optimize:
-      globals()['_OPTIMIZE'] = False
-    else:
-      globals()['_OPTIMIZE'] = True
-    if shade_check:
-      globals()['_SHADE_CHECK'] = True
-=======
     globals()['_OPTIMIZE'] = optimize
     globals()['_SHADE_CHECK'] = shade_check
->>>>>>> 56b20269
 
     lexer = lex.lex()
 
