--- conflicted
+++ resolved
@@ -1,29 +1,3 @@
-<<<<<<< HEAD
-#
-# Network access control library and utilities
-#
-# capirca/__init__.py
-#
-# This package is intended to simplify the process of developing
-# and working with large numbers of network access control lists
-# for various platforms that share common network and service
-# definitions.
-#
-# from capirca import naming
-# from capirca import policy
-# from capirca import cisco
-# from capirca import gce
-# from capirca import juniper
-# from capirca import iptables
-# from capirca import policyreader
-# from capirca import aclcheck
-# from capirca import aclgenerator
-# from capirca import nacaddr
-# from capirca import packetfilter
-# from capirca import port
-# from capirca import speedway
-#
-
 __version__ = '1.1.0'
 
 __all__ = ['naming', 'yamlnaming', 'policy', 'cisco', 'cisconx', 'juniper', 'iptables',
@@ -42,6 +16,4 @@
         def emit(self, record):
             pass
 
-logging.getLogger(__name__).addHandler(NullHandler())
-=======
->>>>>>> 771ce63b
+logging.getLogger(__name__).addHandler(NullHandler())