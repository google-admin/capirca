# Copyright 2017 Google Inc. All Rights Reserved.
#
# Licensed under the Apache License, Version 2.0 (the 'License');
# you may not use this file except in compliance with the License.
# You may obtain a copy of the License at
#
#     http://www.apache.org/licenses/LICENSE-2.0
#
# unless required by applicable law or agreed to in writing, software
# distributed under the License is distributed on an 'AS IS' BASIS,
# WITHOUT WARRANTIES OR CONDITIONS OF ANY KIND, either express or implied.
# See the License for the specific language governing permissions and
# limitations under the License.
#

"""Aruba generator."""

from __future__ import absolute_import
from __future__ import division
from __future__ import print_function
from __future__ import unicode_literals

__author__ = ['cburgoyne@google.com (Chris Burgoyne)',
              'cmas@google.com (Carlos Mas)']

import datetime
import logging

from lib import aclgenerator

_PLATFORM = 'aruba'
_COMMENT_MARKER = '#'
_TERMINATOR_MARKER = '!'
<<<<<<< HEAD

=======


class Error(Exception):
  """Base error class."""
>>>>>>> 0ec49067

class Term(aclgenerator.Term):
  """A single Aruba ACL term, mostly used for the __str__() method.

<<<<<<< HEAD
  Args:
    term: policy.Term object.
    filter_type: IP address version number.
  """

  _ANY_STR = 'any'
  _ALIAS_STR = 'alias'
  _IPV6_START_STR = 'ipv6'
  _NET_DEST_STR = 'netdestination'
  _NEGATOR = 'no'
  _SRC_NETDEST_SUF = '_src'
  _DST_NETDEST_SUF = '_dst'
  _PROTO_LIST_STR = 'list'
  _NETWORK_STRING = 'network'
  _HOST_STRING = 'host'
  _USER_STR = 'user'
  _SOURCE_IS_USER_OPT_STR = 'source-is-user'
  _DESTINATION_IS_USER_OPT_STR = 'destination-is-user'
  _NEGATE_OPT_STR = 'negate'
  _IDENT = '  '

  _COMMENT_LINE_LENGTH = 70

  _ACTIONS = {
      'accept': 'permit',
      'deny': 'deny',
  }

  _PROTOCOL_MAP = {
      'icmp': 1,
      'gre': 47,
      'esp': 50,
  }

=======
class Term(aclgenerator.Term):
  """A single Aruba ACL term, mostly used for the __str__() method.

  Args:
    term: policy.Term object.
    filter_type: IP address version number.
  """

  _ANY_STR = 'any'
  _ALIAS_STR = 'alias'
  _IPV6_START_STR = 'ipv6'
  _NET_DEST_STR = 'netdestination'
  _NEGATOR = 'no'
  _SRC_NETDEST_SUF = '_src'
  _DST_NETDEST_SUF = '_dst'
  _NETWORK_STRING = 'network'
  _HOST_STRING = 'host'
  _USER_STR = 'user'
  _SOURCE_IS_USER_OPT_STR = 'source-is-user'
  _DESTINATION_IS_USER_OPT_STR = 'destination-is-user'
  _NEGATE_OPT_STR = 'negate'
  _IDENT = '  '

  _COMMENT_LINE_LENGTH = 70

  _ACTIONS = {
      'accept': 'permit',
      'deny': 'deny',
  }

  _PROTOCOL_MAP = {
      'icmp': 1,
      'gre': 47,
      'esp': 50,
  }

>>>>>>> 0ec49067
  def __init__(self, term, filter_type):
    super(Term, self).__init__(term)
    self.term = term
    self.filter_type = filter_type
    self.netdestinations = []

  def __str__(self):
    netdestinations = []
    ret_str = []
    term_af = self.AF_MAP.get(self.filter_type)

    if self.term.verbatim:
      for next_verbatim in self.term.verbatim:
        if next_verbatim.value[0] == _PLATFORM and next_verbatim.value[1]:
          ret_str.append('%s%s' % (self._IDENT, next_verbatim.value[1]))

      return '\n'.join(t for t in ret_str if t)

    comments = self.term.comment[:]

    if self.term.owner:
      comments.append('Owner: %s' % self.term.owner)

    if comments:
      for line in aclgenerator.WrapWords(comments,
                                         self._COMMENT_LINE_LENGTH):
        ret_str.append('%s%s %s' % (self._IDENT, _COMMENT_MARKER, line))

    src_addr_token = ''
    dst_addr_token = ''

    if self._SOURCE_IS_USER_OPT_STR in self.term.option:
      src_addr_token = self._USER_STR
    else:
      if self.term.source_address:
        src_addr = self.term.GetAddressOfVersion('source_address',
                                                 term_af)
        if not src_addr:
          return ''

        src_netdest_id = '%s%s' % (self.term.name.lower(),
                                   self._SRC_NETDEST_SUF)
        src_addr_token = '%s %s' % (self._ALIAS_STR, src_netdest_id)
        netdestinations.append(self._GenerateNetdest(src_netdest_id,
                                                     src_addr,
                                                     term_af))

      else:
        src_addr_token = self._ANY_STR

    if self._DESTINATION_IS_USER_OPT_STR in self.term.option:
      dst_addr_token = self._USER_STR
<<<<<<< HEAD
    else:
      if self.term.destination_address:
        dst_addr = self.term.GetAddressOfVersion('destination_address', term_af)
        if not dst_addr:
          return ''

        dst_netdest_id = '%s%s' % (self.term.name.lower(),
                                   self._DST_NETDEST_SUF)
        dst_addr_token = '%s %s' % (self._ALIAS_STR, dst_netdest_id)
        netdestinations.append(self._GenerateNetdest(dst_netdest_id,
                                                     dst_addr,
                                                     term_af))
      else:
        dst_addr_token = self._ANY_STR

    dst_protocol_list = []
    if self.term.protocol:
      dst_protocol_list = self._GeneratePortTokens(self.term.protocol,
                                                   self.term.destination_port)
    else:
=======
    else:
      if self.term.destination_address:
        dst_addr = self.term.GetAddressOfVersion('destination_address', term_af)
        if not dst_addr:
          return ''

        dst_netdest_id = '%s%s' % (self.term.name.lower(),
                                   self._DST_NETDEST_SUF)
        dst_addr_token = '%s %s' % (self._ALIAS_STR, dst_netdest_id)
        netdestinations.append(self._GenerateNetdest(dst_netdest_id,
                                                     dst_addr,
                                                     term_af))
      else:
        dst_addr_token = self._ANY_STR

    dst_protocol_list = []
    if self.term.protocol:
      dst_protocol_list = self._GeneratePortTokens(self.term.protocol,
                                                   self.term.destination_port)
    else:
>>>>>>> 0ec49067
      dst_protocol_list = [self._ANY_STR]

    for dst_port in dst_protocol_list:
      str_tok = [' ']

      if self._NEGATE_OPT_STR in self.term.option:
        str_tok.append(self._NEGATOR)

      if term_af == 6:
        str_tok.append(self._IPV6_START_STR)

      str_tok.append(src_addr_token)
      str_tok.append(dst_addr_token)

      str_tok.append(dst_port)
      str_tok.append(self._ACTIONS.get(self.term.action[0]))
      ret_str.append(' '.join(t for t in str_tok if t))

    self.netdestinations = netdestinations

    return '\n'.join(t for t in ret_str if t)

  def _GenerateNetdest(self, addr_netdestid, addresses, af):
    """Generates the netdestinations text block.

    Args:
      addr_netdestid: netdestinations identifier.
      addresses: IP addresses.
      af: address family.
    Returns:
      A text block suitable for netdestinations in Aruba ACLs.
    """
    ret_str = []

    # Aruba does not use IP version identifier for IPv4.
    addr_family = '6' if af == 6 else ''

    ret_str.append('%s %s' % (self._NET_DEST_STR + addr_family,
                              addr_netdestid))

    for address in addresses:
      ret_str.append('%s%s' % (self._IDENT,
                               self._GenerateNetworkOrHostTokens(address)))

    ret_str.append('%s\n' % _TERMINATOR_MARKER)

    return '\n'.join(t for t in ret_str if t)

  def _GenerateNetworkOrHostTokens(self, address):
    """Generates the text block host or network identifier for netdestinations.

    Args:
      address: IP address.
    Returns:
      A string line using either 'host' or 'network', properly formatted for
      Aruba ACLs.
    """
    if address.numhosts == 1:
      return '%s %s' % (self._HOST_STRING, address.ip)

    if address.version == 6:
      return '%s %s/%s' % (self._NETWORK_STRING, address.ip, address.prefixlen)

    return '%s %s %s' % (self._NETWORK_STRING, address.ip, address.netmask)

  def _GeneratePortTokens(self, protocols, ports):
    """Generates string tokens for ports.

    Args:
      protocols: protocol to use (e.g. tcp, udp, etc.)
      ports: port number.
    Returns:
      A list of strings to be used as the port selector in Aruba ACLs.
    """
    ret_ports = []

    for protocol in protocols:
      if protocol in self._PROTOCOL_MAP:
        return [str(self._PROTOCOL_MAP[protocol])]

      for start_port, end_port in ports:
<<<<<<< HEAD
        if start_port == end_port:
          ret_string = '%s %s' % (protocol.lower(), start_port)
        else:
          ret_string = '%s %s %s %s' % (protocol.lower(),
                                        self._PROTO_LIST_STR,
                                        start_port,
                                        end_port)

        ret_ports.append(ret_string)
=======
        ret_ports.append('%s %s' %
                         (protocol.lower(), ' '.join(
                             str(x) for x in set([start_port, end_port]))))
>>>>>>> 0ec49067

    return ret_ports


class Aruba(aclgenerator.ACLGenerator):
  """An Aruba policy object.
<<<<<<< HEAD

  This class takes a policy object and renders the output (via __str__ method)
  into a syntax which is understood by Aruba devices.

=======

  This class takes a policy object and renders the output (via __str__ method)
  into a syntax which is understood by Aruba devices.

>>>>>>> 0ec49067
  Args:
    pol: policy.Policy object.
  """

  SUFFIX = '.aacl'

  _ACL_LINE_HEADER = 'ip access-list session'

  def _BuildTokens(self):
    """Build supported tokens for platform.

    Returns:
      Tuple containing both supported tokens and sub tokens.
    """
    supported_tokens, supported_sub_tokens = super(Aruba, self)._BuildTokens()

    supported_tokens -= {
        'destination_address_exclude',
        'icmp_type',
        'source_port',
        'source_address_exclude',
        'platform',
        'platform_exclude',
    }

    supported_sub_tokens.update({
        'action': {
            'accept',
            'deny',
        },
        'option': {
            'source-is-user',
            'destination-is-user',
            'negate',
        },
    })

    del supported_sub_tokens['icmp_type']

    return supported_tokens, supported_sub_tokens

  def _TranslatePolicy(self, pol, exp_info):
    self.aruba_policies = []

    current_date = datetime.datetime.utcnow().date()
    exp_info_date = current_date + datetime.timedelta(weeks=exp_info)

    for header, terms in pol.filters:
      filter_name = header.FilterName(_PLATFORM)
      filter_options = header.FilterOptions(_PLATFORM)

      filter_type = 'inet'
      if 'inet6' in filter_options:
        filter_type += '6'

      new_terms = []
      for term in terms:
        if term.expiration:
          if term.expiration <= exp_info_date:
            logging.info('INFO: Term %s in policy %s expires '
                         'in less than two weeks.', term.name, filter_name)

          if term.expiration <= current_date:
            logging.warn('WARNING: Term %s in policy %s is expired and '
                         'will not be rendered.', term.name, filter_name)
            continue

        new_terms.append(Term(term, filter_type))

      self.aruba_policies.append((filter_name, new_terms, filter_type))

  def __str__(self):
    target = []

    target.extend(aclgenerator.AddRepositoryTags('%s ' % _COMMENT_MARKER))

    for filter_name, terms, _ in self.aruba_policies:
      netdestinations = []
      term_strings = []

      for term in terms:
        term_strings.append(str(term))
        netdestinations.extend(term.netdestinations)

      target.extend(netdestinations)
      target.append('%s %s' % (self._ACL_LINE_HEADER, filter_name))
      target.extend(term_strings)
      target.extend(_TERMINATOR_MARKER)

    if target:
      target.append('')

    return '\n'.join(target)<|MERGE_RESOLUTION|>--- conflicted
+++ resolved
@@ -31,54 +31,12 @@
 _PLATFORM = 'aruba'
 _COMMENT_MARKER = '#'
 _TERMINATOR_MARKER = '!'
-<<<<<<< HEAD
-
-=======
 
 
 class Error(Exception):
   """Base error class."""
->>>>>>> 0ec49067
-
-class Term(aclgenerator.Term):
-  """A single Aruba ACL term, mostly used for the __str__() method.
-
-<<<<<<< HEAD
-  Args:
-    term: policy.Term object.
-    filter_type: IP address version number.
-  """
-
-  _ANY_STR = 'any'
-  _ALIAS_STR = 'alias'
-  _IPV6_START_STR = 'ipv6'
-  _NET_DEST_STR = 'netdestination'
-  _NEGATOR = 'no'
-  _SRC_NETDEST_SUF = '_src'
-  _DST_NETDEST_SUF = '_dst'
-  _PROTO_LIST_STR = 'list'
-  _NETWORK_STRING = 'network'
-  _HOST_STRING = 'host'
-  _USER_STR = 'user'
-  _SOURCE_IS_USER_OPT_STR = 'source-is-user'
-  _DESTINATION_IS_USER_OPT_STR = 'destination-is-user'
-  _NEGATE_OPT_STR = 'negate'
-  _IDENT = '  '
-
-  _COMMENT_LINE_LENGTH = 70
-
-  _ACTIONS = {
-      'accept': 'permit',
-      'deny': 'deny',
-  }
-
-  _PROTOCOL_MAP = {
-      'icmp': 1,
-      'gre': 47,
-      'esp': 50,
-  }
-
-=======
+
+
 class Term(aclgenerator.Term):
   """A single Aruba ACL term, mostly used for the __str__() method.
 
@@ -115,7 +73,6 @@
       'esp': 50,
   }
 
->>>>>>> 0ec49067
   def __init__(self, term, filter_type):
     super(Term, self).__init__(term)
     self.term = term
@@ -168,7 +125,6 @@
 
     if self._DESTINATION_IS_USER_OPT_STR in self.term.option:
       dst_addr_token = self._USER_STR
-<<<<<<< HEAD
     else:
       if self.term.destination_address:
         dst_addr = self.term.GetAddressOfVersion('destination_address', term_af)
@@ -189,28 +145,6 @@
       dst_protocol_list = self._GeneratePortTokens(self.term.protocol,
                                                    self.term.destination_port)
     else:
-=======
-    else:
-      if self.term.destination_address:
-        dst_addr = self.term.GetAddressOfVersion('destination_address', term_af)
-        if not dst_addr:
-          return ''
-
-        dst_netdest_id = '%s%s' % (self.term.name.lower(),
-                                   self._DST_NETDEST_SUF)
-        dst_addr_token = '%s %s' % (self._ALIAS_STR, dst_netdest_id)
-        netdestinations.append(self._GenerateNetdest(dst_netdest_id,
-                                                     dst_addr,
-                                                     term_af))
-      else:
-        dst_addr_token = self._ANY_STR
-
-    dst_protocol_list = []
-    if self.term.protocol:
-      dst_protocol_list = self._GeneratePortTokens(self.term.protocol,
-                                                   self.term.destination_port)
-    else:
->>>>>>> 0ec49067
       dst_protocol_list = [self._ANY_STR]
 
     for dst_port in dst_protocol_list:
@@ -292,38 +226,19 @@
         return [str(self._PROTOCOL_MAP[protocol])]
 
       for start_port, end_port in ports:
-<<<<<<< HEAD
-        if start_port == end_port:
-          ret_string = '%s %s' % (protocol.lower(), start_port)
-        else:
-          ret_string = '%s %s %s %s' % (protocol.lower(),
-                                        self._PROTO_LIST_STR,
-                                        start_port,
-                                        end_port)
-
-        ret_ports.append(ret_string)
-=======
         ret_ports.append('%s %s' %
                          (protocol.lower(), ' '.join(
                              str(x) for x in set([start_port, end_port]))))
->>>>>>> 0ec49067
 
     return ret_ports
 
 
 class Aruba(aclgenerator.ACLGenerator):
   """An Aruba policy object.
-<<<<<<< HEAD
 
   This class takes a policy object and renders the output (via __str__ method)
   into a syntax which is understood by Aruba devices.
 
-=======
-
-  This class takes a policy object and renders the output (via __str__ method)
-  into a syntax which is understood by Aruba devices.
-
->>>>>>> 0ec49067
   Args:
     pol: policy.Policy object.
   """
