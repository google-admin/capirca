--- conflicted
+++ resolved
@@ -196,119 +196,7 @@
 
     return '\n'.join(ret_str)
 
-<<<<<<< HEAD
-  def _TermPortToProtocol (self,portNumber,proto):
-
-    _ASA_PORTS_TCP = {
-5190: "aol",
-179: "bgp",
-19: "chargen",
-1494: "citrix-ica",
-514: "cmd",
-2748: "ctiqbe",
-13: "daytime",
-9: "discard",
-53: "domain",
-7: "echo",
-512: "exec",
-79: "finger",
-21: "ftp",
-20: "ftp-data",
-70: "gopher",
-443: "https",
-1720: "h323",
-101: "hostname",
-113: "ident",
-143: "imap4",
-194: "irc",
-750: "kerberos",
-543: "klogin",
-544: "kshell",
-389: "ldap",
-636: "ldaps",
-515: "lpd",
-513: "login",
-1352: "lotusnotes",
-139: "netbios-ssn",
-119: "nntp",
-5631: "pcanywhere-data",
-496: "pim-auto-rp",
-109: "pop2",
-110: "pop3",
-1723: "pptp",
-25: "smtp",
-1521: "sqlnet",
-22: "ssh",
-111: "sunrpc",
-49: "tacacs",
-517: "talk",
-23: "telnet",
-540: "uucp",
-43: "whois",
-80: "www",
-2049: "nfs",
-5060: "sip"
-    }
-    _ASA_PORTS_UDP = {
-512: "biff",
-68: "bootpc",
-67: "bootps",
-9: "discard",
-53: "domain",
-195: "dnsix",
-7: "echo",
-500: "isakmp",
-750: "kerberos",
-434: "mobile-ip",
-42: "nameserver",
-137: "netbios-ns",
-138: "netbios-dgm",
-123: "ntp",
-5632: "pcanywhere-status",
-496: "pim-auto-rp",
-1645: "radius",
-1646: "radius-acct",
-520: "rip",
-5510: "secureid-udp",
-161: "snmp",
-162: "snmptrap",
-111: "sunrpc",
-514: "syslog",
-49: "tacacs",
-517: "talk",
-69: "tftp",
-37: "time",
-513: "who",
-177: "xdmcp",
-2049: "nfs",
-5060: "sip"
-    }
-
-    _ASA_TYPES_ICMP = {
-6:  "alternate-address",
-31: "conversion-error",    
-8: "echo",                  
-0: "echo-reply",            
-16: "information-reply",
-15: "information-request",
-18:  "mask-reply",            
-17:  "mask-request",          
-32:  "mobile-redirect",       
-12:  "parameter-problem",     
-5:  "redirect",              
-9:  "router-advertisement",  
-10:  "router-solicitation",   
-4:  "source-quench",         
-11:  "time-exceeded",         
-14:  "timestamp-reply",       
-13:  "timestamp-request",     
-30:  "traceroute",            
-3:  "unreachable"
-    }
-       
-
-    if proto == "tcp":
-=======
+
   def _TermPortToProtocol(self, portNumber, proto):
     _ASA_PORTS_TCP = {5190: 'aol',
                       179: 'bgp',
@@ -356,8 +244,9 @@
                       540: 'uucp',
                       43: 'whois',
                       80: 'www',
-                      2049: 'nfs'
-                     }
+                      2049: 'nfs',
+                      5060: 'sip'
+                    }
     _ASA_PORTS_UDP = {512: 'biff',
                       68: 'bootpc',
                       67: 'bootps',
@@ -388,8 +277,9 @@
                       37: 'time',
                       513: 'who',
                       177: 'xdmcp',
-                      2049: 'nfs'
-                     }
+                      2049: 'nfs',
+                      5060: 'sip'
+                    }
 
     _ASA_TYPES_ICMP = {6: 'alternate-address',
                        31: 'conversion-error',
@@ -410,10 +300,9 @@
                        13: 'timestamp-request',
                        30: 'traceroute',
                        3: 'unreachable'
-                      }
-
+                     }
+       
     if proto == 'tcp':
->>>>>>> 771ce63b
       if portNumber in _ASA_PORTS_TCP:
         return _ASA_PORTS_TCP[portNumber]
     elif proto == 'udp':
