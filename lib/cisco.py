# Copyright 2011 Google Inc. All Rights Reserved.
#
# Licensed under the Apache License, Version 2.0 (the "License");
# you may not use this file except in compliance with the License.
# You may obtain a copy of the License at
#
#     http://www.apache.org/licenses/LICENSE-2.0
#
# unless required by applicable law or agreed to in writing, software
# distributed under the License is distributed on an "AS IS" BASIS,
# WITHOUT WARRANTIES OR CONDITIONS OF ANY KIND, either express or implied.
# See the License for the specific language governing permissions and
# limitations under the License.
#

"""Cisco generator."""

from __future__ import absolute_import
from __future__ import division
from __future__ import print_function
from __future__ import unicode_literals

__author__ = ['pmoody@google.com (Peter Moody)',
              'watson@google.com (Tony Watson)']


import datetime
import re

from lib import aclgenerator
from lib import nacaddr
from lib import summarizer
import ipaddr
import logging


_ACTION_TABLE = {
    'accept': 'permit',
    'deny': 'deny',
    'reject': 'deny',
    'next': '! next',
    'reject-with-tcp-rst': 'deny',  # tcp rst not supported
}


# generic error class
class Error(Exception):
  """Generic error class."""


class UnsupportedCiscoAccessListError(Error):
  """Raised when we're give a non named access list."""


class StandardAclTermError(Error):
  """Raised when there is a problem in a standard access list."""


class ExtendedACLTermError(Error):
  """Raised when there is a problem in an extended access list."""


class TermStandard(object):
  """A single standard ACL Term."""

  def __init__(self, term, filter_name, platform='cisco'):
    self.term = term
    self.filter_name = filter_name
    self.platform = platform
    self.options = []
    self.logstring = ''
    self.dscpstring = ''
    # sanity checking for standard acls
    if self.term.protocol:
      raise StandardAclTermError(
          'Standard ACLs cannot specify protocols')
    if self.term.icmp_type:
      raise StandardAclTermError(
          'ICMP Type specifications are not permissible in standard ACLs')
    if (self.term.source_address
        or self.term.source_address_exclude
        or self.term.destination_address
        or self.term.destination_address_exclude):
      raise StandardAclTermError(
          'Standard ACLs cannot use source or destination addresses')
    if self.term.option:
      raise StandardAclTermError(
          'Standard ACLs prohibit use of options')
    if self.term.source_port or self.term.destination_port:
      raise StandardAclTermError(
          'Standard ACLs prohibit use of port numbers')
    if self.term.logging:
      logging.warn(
          'WARNING: Standard ACL logging is set in filter %s, term %s and '
          'may not implemented on all IOS versions', self.filter_name,
          self.term.name)
      self.logstring = ' log'
    if self.term.dscp_match:
      logging.warn(
          'WARNING: dscp-match is set in filter %s, term %s and may not be '
          'implemented on all IOS version', self.filter_name, self.term_name)
      self.dscpstring = ' dscp' + self.term_dscp_match

  def __str__(self):
    # Verify platform specific terms. Skip whole term if platform does not
    # match.
    if self.term.platform:
      if self.platform not in self.term.platform:
        return ''
    if self.term.platform_exclude:
      if self.platform in self.term.platform_exclude:
        return ''

    ret_str = []

    # Term verbatim output - this will skip over normal term creation
    # code by returning early.  Warnings provided in policy.py.
    if self.term.verbatim:
      for next_verbatim in self.term.verbatim:
        if next_verbatim.value[0] == self.platform:
          ret_str.append(str(next_verbatim.value[1]))
        return '\n'.join(ret_str)

    v4_addresses = [x for x in self.term.address if type(x) != nacaddr.IPv6]
    if self.filter_name.isdigit():
      ret_str.append('access-list %s remark %s' % (self.filter_name,
                                                   self.term.name))

      comment_max_width = 70
      comments = aclgenerator.WrapWords(self.term.comment, comment_max_width)
      if comments and comments[0]:
        for comment in comments:
          ret_str.append('access-list %s remark %s' % (self.filter_name,
                                                       comment))

      action = _ACTION_TABLE.get(str(self.term.action[0]))
      if v4_addresses:
        for addr in v4_addresses:
          if addr.prefixlen == 32:
            ret_str.append('access-list %s %s %s%s%s' % (self.filter_name,
                                                         action,
                                                         addr.ip,
                                                         self.logstring,
                                                         self.dscpstring))
          else:
            ret_str.append('access-list %s %s %s %s%s%s' % (self.filter_name,
                                                            action,
                                                            addr.network,
                                                            addr.hostmask,
                                                            self.logstring,
                                                            self.dscpstring))
      else:
        ret_str.append('access-list %s %s %s%s%s' % (self.filter_name,
                                                     action,
                                                     'any',
                                                     self.logstring,
                                                     self.dscpstring))
    else:
      ret_str.append(' remark ' + self.term.name)
      comment_max_width = 70
      comments = aclgenerator.WrapWords(self.term.comment, comment_max_width)
      if comments and comments[0]:
        for comment in comments:
          ret_str.append(' remark ' + str(comment))

      action = _ACTION_TABLE.get(str(self.term.action[0]))
      if v4_addresses:
        for addr in v4_addresses:
          if addr.prefixlen == 32:
            ret_str.append(' %s host %s%s%s' % (action,
                                                addr.ip,
                                                self.logstring,
                                                self.dscpstring))
          else:
            ret_str.append(' %s %s %s%s%s' % (action,
                                              addr.network,
                                              addr.hostmask,
                                              self.logstring,
                                              self.dscpstring))
      else:
        ret_str.append(' %s %s%s%s' % (action,
                                       'any',
                                       self.logstring,
                                       self.dscpstring))

    return '\n'.join(ret_str)


class ObjectGroup(object):
  """Used for printing out the object group definitions.

  since the ports don't store the token name information, we have
  to fudge their names.  ports will be written out like

    object-group port <low_port>-<high_port>
      range <low-port> <high-port>
    exit

  where as the addressess can be written as

    object-group address ipv4 first-term-source-address
      172.16.0.0
      172.20.0.0 255.255.0.0
      172.22.0.0 255.128.0.0
      172.24.0.0
      172.28.0.0
    exit
  """

  def __init__(self):
    self.filter_name = ''
    self.terms = []

  @property
  def valid(self):
    return bool(self.terms)

  def AddTerm(self, term):
    self.terms.append(term)

  def AddName(self, filter_name):
    self.filter_name = filter_name

  def __str__(self):
    ret_str = ['\n']
    # netgroups will contain two-tuples of group name string and family int.
    netgroups = set()
    ports = {}

    for term in self.terms:
      # I don't have an easy way get the token name used in the pol file
      # w/o reading the pol file twice (with some other library) or doing
      # some other ugly hackery. Instead, the entire block of source and dest
      # addresses for a given term is given a unique, computable name which
      # is not related to the NETWORK.net token name.  that's what you get
      # for using cisco, which has decided to implement its own meta language.

      # Create network object-groups
      addr_type = ('source_address', 'destination_address')
      addr_family = (4, 6)

      for source_or_dest in addr_type:
        for family in addr_family:
          addrs = term.GetAddressOfVersion(source_or_dest, family)
          if addrs:
            net_def_name = addrs[0].parent_token
            # We have addresses for this family and have not already seen it.
            if (net_def_name, family) not in netgroups:
              netgroups.add((net_def_name, family))
              ret_str.append('object-group network ipv%d %s' % (
                  family, net_def_name))
              for addr in addrs:
                ret_str.append(' %s/%s' % (addr.ip, addr.prefixlen))
              ret_str.append('exit\n')

      # Create port object-groups
      for port in term.source_port + term.destination_port:
        if not port:
          continue
        port_key = '%s-%s' % (port[0], port[1])
        if port_key not in ports:
          ports[port_key] = True
          ret_str.append('object-group port %s' % port_key)
          if port[0] != port[1]:
            ret_str.append(' range %d %d' % (port[0], port[1]))
          else:
            ret_str.append(' eq %d' % port[0])
          ret_str.append('exit\n')

    return '\n'.join(ret_str)

class Term(aclgenerator.Term):
  """A single ACL Term."""
  ALLOWED_PROTO_STRINGS = ['eigrp', 'gre', 'icmp', 'igmp', 'igrp', 'ip',
<<<<<<< HEAD
                           'ipinip', 'nos', 'ospf', 'pim', 'tcp', 'udp',
=======
                           'ipinip', 'nos', 'pim', 'tcp', 'udp',
>>>>>>> 0ec49067
                           'sctp', 'ahp']

  def __init__(self, term, af=4, proto_int=True, enable_dsmo=False,
               term_remark=True, platform='cisco'):
    super(Term, self).__init__(term)
    self.term = term
    self.proto_int = proto_int
    self.options = []
    self.enable_dsmo = enable_dsmo
    self.term_remark = term_remark
    self.platform = platform
    # Our caller should have already verified the address family.
    assert af in (4, 6)
    self.af = af
    if af == 4:
      self.text_af = 'inet'
    else:
      self.text_af = 'inet6'

  def __str__(self):
    # Verify platform specific terms. Skip whole term if platform does not
    # match.
    if self.term.platform:
      if self.platform not in self.term.platform:
        return ''
    if self.term.platform_exclude:
      if self.platform in self.term.platform_exclude:
        return ''

    ret_str = ['\n']

    # Don't render icmpv6 protocol terms under inet, or icmp under inet6
    if ((self.af == 6 and 'icmp' in self.term.protocol) or
        (self.af == 4 and 'icmpv6' in self.term.protocol)):
      logging.debug(self.NO_AF_LOG_PROTO.substitute(term=self.term.name,
                                                    proto=self.term.protocol,
                                                    af=self.text_af))
      return ''

    if self.term_remark:
      ret_str.append(' remark ' + self.term.name)
    if self.term.owner:
      self.term.comment.append('Owner: %s' % self.term.owner)
    for comment in self.term.comment:
      for line in comment.split('\n'):
        ret_str.append(' remark ' + str(line)[:100].rstrip())

    # Term verbatim output - this will skip over normal term creation
    # code by returning early.  Warnings provided in policy.py.
    if self.term.verbatim:
      for next_verbatim in self.term.verbatim:
        if next_verbatim.value[0] == self.platform:
          ret_str.append(str(next_verbatim.value[1]))
        return '\n'.join(ret_str)

    # protocol
    if not self.term.protocol:
      if self.af == 6:
        protocol = ['ipv6']
      elif self.platform == 'ciscoxr':
        protocol = ['ipv4']
      else:
        protocol = ['ip']
    elif self.term.protocol == ['hopopt']:
      protocol = ['hbh']
    elif self.proto_int:
      protocol = [proto if proto in self.ALLOWED_PROTO_STRINGS
                  else self.PROTO_MAP.get(proto)
                  for proto in self.term.protocol]
    else:
      protocol = self.term.protocol
    # source address
    if self.term.source_address:
      source_address = self.term.GetAddressOfVersion('source_address', self.af)
      source_address_exclude = self.term.GetAddressOfVersion(
          'source_address_exclude', self.af)
      if source_address_exclude:
        source_address = nacaddr.ExcludeAddrs(
            source_address,
            source_address_exclude)
      if not source_address:
        logging.debug(self.NO_AF_LOG_ADDR.substitute(term=self.term.name,
                                                     direction='source',
                                                     af=self.text_af))
        return ''
      if self.enable_dsmo:
        source_address = summarizer.Summarize(source_address)
    else:
      # source address not set
      source_address = ['any']

    # destination address
    if self.term.destination_address:
      destination_address = self.term.GetAddressOfVersion(
          'destination_address', self.af)
      destination_address_exclude = self.term.GetAddressOfVersion(
          'destination_address_exclude', self.af)
      if destination_address_exclude:
        destination_address = nacaddr.ExcludeAddrs(
            destination_address,
            destination_address_exclude)
      if not destination_address:
        logging.debug(self.NO_AF_LOG_ADDR.substitute(term=self.term.name,
                                                     direction='destination',
                                                     af=self.text_af))
        return ''
      if self.enable_dsmo:
        destination_address = summarizer.Summarize(destination_address)
    else:
      # destination address not set
      destination_address = ['any']

    # options
    opts = [str(x) for x in self.term.option]
    if ((self.PROTO_MAP['tcp'] in protocol or 'tcp' in protocol)
        and ('tcp-established' in opts or 'established' in opts)):
      if 'established' not in self.options:
        self.options.append('established')

    # ports
    source_port = [()]
    destination_port = [()]
    if self.term.source_port:
      source_port = self._FixConsecutivePorts(self.term.source_port)

    if self.term.destination_port:
      destination_port = self._FixConsecutivePorts(self.term.destination_port)

    # logging
    if self.term.logging:
      self.options.append('log')

    # dscp; unlike srx, cisco only supports single, non-except values
    if self.term.dscp_match:
      if len(self.term.dscp_match) > 1:
        raise ExtendedAclTermError(
            'Extended ACLs cannot specify more than one dscp match value')
      else:
        self.options.append('dscp %s' % ' '.join(self.term.dscp_match))

    # icmp-types
    icmp_types = ['']
    if self.term.icmp_type:
      icmp_types = self.NormalizeIcmpTypes(self.term.icmp_type,
                                           self.term.protocol, self.af)

    fixed_src_addresses = [self._GetIpString(x) for x in source_address]
    fixed_dst_addresses = [self._GetIpString(x) for x in destination_address]
    fixed_src_ports = [self._FormatPort(x) for x in source_port]
    fixed_dst_ports = [self._FormatPort(x) for x in destination_port]
    fixed_opts = {}
    for p in protocol:
      fixed_opts[p] = self._FixOptions(p, self.options)
    for saddr in fixed_src_addresses:
      for daddr in fixed_dst_addresses:
        for sport in fixed_src_ports:
          for dport in fixed_dst_ports:
            for proto in protocol:
              opts = fixed_opts[proto]
              for icmp_type in icmp_types:
                ret_str.extend(self._TermletToStr(
                    _ACTION_TABLE.get(str(self.term.action[0])),
                    proto,
                    saddr,
                    sport,
                    daddr,
                    dport,
                    icmp_type,
                    opts))

    return '\n'.join(ret_str)

  def _GetIpString(self, addr):
    """Formats the address object for printing in the ACL.

    Args:
      addr: str or ipaddr, address
    Returns:
      An address string suitable for the ACL.
    """
    if type(addr) is nacaddr.IPv4 or type(addr) is ipaddr.IPv4Network:
      if addr.numhosts > 1:
        return '%s %s' % (addr.ip, addr.hostmask)
      return 'host %s' % (addr.ip)
    if type(addr) is nacaddr.IPv6 or type(addr) is ipaddr.IPv6Network:
      if addr.numhosts > 1:
        return '%s' % (addr.with_prefixlen)
      return 'host %s' % (addr.ip)
    # DSMO enabled
    if type(addr) is tuple:
      return '%s %s' % summarizer.ToDottedQuad(addr, negate=True)
    return addr

  def _FormatPort(self, port):
    """Returns a formatted port string for the range.

    Args:
      port: str list or none, the port range
    Returns:
      A string suitable for the ACL.
    """
    if not port:
      return ''
    if port[0] != port[1]:
      return 'range %d %d' % (port[0], port[1])
    return 'eq %d' % (port[0])

  def _FixOptions(self, proto, option):
    """Returns a set of options suitable for the given protocol

    In practice this is only used to filter out 'established' for UDP.

    Args:
      proto: str or int, protocol
      option: list or none, optional, eg. 'logging' tokens.
    Returns:
      A list of options suitable for that protocol.
    """
    # Prevent UDP from appending 'established' to ACL line
    sane_options = list(option)
    if ((proto == self.PROTO_MAP['udp'] or proto == 'udp')
        and 'established' in sane_options):
      sane_options.remove('established')
    return sane_options


  def _TermletToStr(self, action, proto, saddr, sport, daddr, dport,
                    icmp_type, option):
    """Take the various compenents and turn them into a cisco acl line.

    Args:
      action: str, action
      proto: str or int, protocol
      saddr: str, source address
      sport: str, the source port
      daddr: str, the destination address
      dport: str, the destination port
      icmp_type: icmp-type numeric specification (if any)
      option: list or none, optional, eg. 'logging' tokens.

    Returns:
      string of the cisco acl line, suitable for printing.

    Raises:
      UnsupportedCiscoAccessListError: When unknown icmp-types specified
    """
    # str(icmp_type) is needed to ensure 0 maps to '0' instead of FALSE
    icmp_type = str(icmp_type)
    all_elements = [action, str(proto), saddr, sport, daddr, dport, icmp_type,
                    ' '.join(option)]
    non_empty_elements = [x for x in all_elements if x]
    return [' ' + ' '.join(non_empty_elements)]

  def _FixConsecutivePorts(self, port_list):
    """Takes a list of tuples and expands the tuple if the range is two.

        http://www.cisco.com/warp/public/cc/pd/si/casi/ca6000/tech/65acl_wp.pdf

    Args:
      port_list: A list of tuples representing ports.

    Returns:
      list of tuples
    """
    temporary_port_list = []
    for low_port, high_port in port_list:
      if low_port == high_port - 1:
        temporary_port_list.append((low_port, low_port))
        temporary_port_list.append((high_port, high_port))
      else:
        temporary_port_list.append((low_port, high_port))
    return temporary_port_list


class ObjectGroupTerm(Term):
  """An individual term of an object-group'd acl.

  Object Group acls are very similar to extended acls in their
  syntax except they use a meta language with address/service
  definitions.

  eg:

    permit tcp first-term-source-address 179-179 ANY

  where first-term-source-address, ANY and 179-179 are defined elsewhere
  in the acl.
  """
  # Protocols should be emitted as integers rather than strings.
  _PROTO_INT = True

  def __init__(self, term, filter_name, platform='cisco'):
    super(ObjectGroupTerm, self).__init__(term)
    self.term = term
    self.filter_name = filter_name
    self.platform = platform

  def __str__(self):
    # Verify platform specific terms. Skip whole term if platform does not
    # match.
    if self.term.platform:
      if self.platform not in self.term.platform:
        return ''
    if self.term.platform_exclude:
      if self.platform in self.term.platform_exclude:
        return ''

    source_address_set = set()
    destination_address_set = set()
    ret_str = ['\n']
    ret_str.append(' remark %s' % self.term.name)
    comment_max_width = 70
    comments = aclgenerator.WrapWords(self.term.comment, comment_max_width)
    if comments and comments[0]:
      for comment in comments:
        ret_str.append(' remark %s' % str(comment))

    # Term verbatim output - this will skip over normal term creation
    # code by returning early.  Warnings provided in policy.py.
    if self.term.verbatim:
      for next_verbatim in self.term.verbatim:
        if next_verbatim.value[0] == self._PLATFORM:
          ret_str.append(str(next_verbatim.value[1]))
        return '\n'.join(ret_str)

    # protocol
    if not self.term.protocol:
      protocol = ['ip']

    else:
      protocol = [proto if proto in self.ALLOWED_PROTO_STRINGS
                  else self.PROTO_MAP.get(proto)
                  for proto in self.term.protocol]

    # addresses
    source_address = self.term.source_address
    if not self.term.source_address:
      source_address = [nacaddr.IPv4('0.0.0.0/0', token='any')]
    source_address_set.add(source_address[0].parent_token)

    destination_address = self.term.destination_address
    if not self.term.destination_address:
      destination_address = [nacaddr.IPv4('0.0.0.0/0', token='any')]
    destination_address_set.add(destination_address[0].parent_token)
    # ports
    source_port = [()]
    destination_port = [()]
    if self.term.source_port:
      source_port = self.term.source_port
    if self.term.destination_port:
      destination_port = self.term.destination_port

    for saddr in source_address_set:
      for daddr in destination_address_set:
        for sport in source_port:
          for dport in destination_port:
            for proto in protocol:
              ret_str.append(
                  self._TermletToStr(_ACTION_TABLE.get(str(
                      self.term.action[0])), proto, saddr, sport, daddr, dport))

    return '\n'.join(ret_str)

  def _TermletToStr(self, action, proto, saddr, sport, daddr, dport):
    """Output a portion of a cisco term/filter only, based on the 5-tuple."""
    # Empty addr/port destinations should emit 'any'
    if saddr and saddr != 'any':
      saddr = 'net-group %s' % saddr
    if daddr and daddr != 'any':
      daddr = 'net-group %s' % daddr
    # fix ports
    if sport:
      sport = ' port-group %d-%d' % (sport[0], sport[1])
    else:
      sport = ''
    if dport:
      dport = ' port-group %d-%d' % (dport[0], dport[1])
    else:
      dport = ''

    return (' %s %s %s%s %s%s' % (
        action, proto, saddr, sport, daddr, dport)).rstrip()


class Cisco(aclgenerator.ACLGenerator):
  """A cisco policy object."""

  _PLATFORM = 'cisco'
  _DEFAULT_PROTOCOL = 'ip'
  SUFFIX = '.acl'
  # Protocols should be emitted as numbers.
  _PROTO_INT = True
  _TERM_REMARK = True

  def _BuildTokens(self):
    """Build supported tokens for platform.

    Returns:
      tuple containing both supported tokens and sub tokens
    """
    supported_tokens, supported_sub_tokens = super(Cisco, self)._BuildTokens()

    supported_tokens |= {'address',
                         'dscp_match',
                         'logging',
                         'owner'}

    supported_sub_tokens.update({'option': {'established',
                                            'tcp-established'},
                                 # Warning, some of these are mapped
                                 # differently. See _ACTION_TABLE
                                 'action': {'accept', 'deny', 'reject', 'next',
                                            'reject-with-tcp-rst'}})
    return supported_tokens, supported_sub_tokens

  def _TranslatePolicy(self, pol, exp_info):
    self.cisco_policies = []
    current_date = datetime.datetime.utcnow().date()
    exp_info_date = current_date + datetime.timedelta(weeks=exp_info)

    # a mixed filter outputs both ipv4 and ipv6 acls in the same output file
    good_filters = ['extended', 'standard', 'object-group', 'inet6',
                    'mixed']

    for header, terms in pol.filters:
      if self._PLATFORM not in header.platforms:
        continue

      obj_target = ObjectGroup()

      filter_options = header.FilterOptions(self._PLATFORM)
      filter_name = header.FilterName(self._PLATFORM)

      # extended is the most common filter type.
      filter_type = 'extended'
      if len(filter_options) > 1:
        filter_type = filter_options[1]

      # check if filter type is renderable
      if filter_type not in good_filters:
        raise UnsupportedCiscoAccessListError(
            'access list type %s not supported by %s (good types: %s)' % (
                filter_type, self._PLATFORM, str(good_filters)))

      filter_list = [filter_type]
      if filter_type == 'mixed':
        # Loop through filter and generate output for inet and inet6 in sequence
        filter_list = ['extended', 'inet6']

      for next_filter in filter_list:
        # Numeric access lists can be extended or standard, but have specific
        # known ranges.
        if next_filter == 'extended' and filter_name.isdigit():
          if int(filter_name) in range(1, 100) + range(1300, 2000):
            raise UnsupportedCiscoAccessListError(
                'Access lists between 1-99 and 1300-1999 are reserved for '
                'standard ACLs')
        if next_filter == 'standard' and filter_name.isdigit():
          if int(filter_name) not in range(1, 100) + range(1300, 2000):
            raise UnsupportedCiscoAccessListError(
                'Standard access lists must be numeric in the range of 1-99'
                ' or 1300-1999.')

        new_terms = []
        for term in terms:
          term.name = self.FixTermLength(term.name)
          af = 'inet'
          if next_filter == 'inet6':
            af = 'inet6'
          term = self.FixHighPorts(term, af=af)
          if not term:
            continue

          if term.expiration:
            if term.expiration <= exp_info_date:
              logging.info('INFO: Term %s in policy %s expires '
                           'in less than two weeks.', term.name, filter_name)
            if term.expiration <= current_date:
              logging.warn('WARNING: Term %s in policy %s is expired and '
                           'will not be rendered.', term.name, filter_name)
              continue

          # render terms based on filter type
          if next_filter == 'standard':
            # keep track of sequence numbers across terms
            new_terms.append(TermStandard(term, filter_name, self._PLATFORM))
          elif next_filter == 'extended':
            enable_dsmo = (len(filter_options) > 2 and
                           filter_options[2] == 'enable_dsmo')
            new_terms.append(
                Term(term, proto_int=self._PROTO_INT, enable_dsmo=enable_dsmo,
                     term_remark=self._TERM_REMARK, platform=self._PLATFORM))
          elif next_filter == 'object-group':
            obj_target.AddTerm(term)
            self._SetObjectGroupProtos(ObjectGroupTerm)
            obj_group_term = ObjectGroupTerm(term, filter_name)
            new_terms.append(obj_group_term)
          elif next_filter == 'inet6':
            new_terms.append(Term(term, 6, proto_int=self._PROTO_INT))

        # cisco requires different name for the v4 and v6 acls
        if filter_type == 'mixed' and next_filter == 'inet6':
          filter_name = 'ipv6-%s' % filter_name
        self.cisco_policies.append((header, filter_name, [next_filter],
                                    new_terms, obj_target))

  def _SetObjectGroupProtos(self, object_group_term):
    pass

  def _AppendTargetByFilterType(self, filter_name, filter_type):
    """Takes in the filter name and type and appends headers.

    Args:
      filter_name: Name of the current filter
      filter_type: Type of current filter

    Returns:
      list of strings

    Raises:
      UnsupportedCiscoAccessListError: When unknown filter type is used.
    """
    target = []
    if filter_type == 'standard':
      if filter_name.isdigit():
        target.append('no access-list %s' % filter_name)
      else:
        target.append('no ip access-list standard %s' % filter_name)
        target.append('ip access-list standard %s' % filter_name)
    elif filter_type == 'extended':
      target.append('no ip access-list extended %s' % filter_name)
      target.append('ip access-list extended %s' % filter_name)
    elif filter_type == 'object-group':
      target.append('no ip access-list extended %s' % filter_name)
      target.append('ip access-list extended %s' % filter_name)
    elif filter_type == 'inet6':
      target.append('no ipv6 access-list %s' % filter_name)
      target.append('ipv6 access-list %s' % filter_name)
    else:
      raise UnsupportedCiscoAccessListError(
          'access list type %s not supported by %s' % (
              filter_type, self._PLATFORM))
    return target

  def __str__(self):
    target_header = []
    target = []
    # add the p4 tags
    target.extend(aclgenerator.AddRepositoryTags('! '))

    for (header, filter_name, filter_list, terms, obj_target
        ) in self.cisco_policies:
      for filter_type in filter_list:
        target.extend(self._AppendTargetByFilterType(filter_name, filter_type))
        if filter_type == 'object-group':
          obj_target.AddName(filter_name)

        # Add the Perforce Id/Date tags, these must come after
        # remove/re-create of the filter, otherwise config mode doesn't
        # know where to place these remarks in the configuration.
        if filter_type == 'standard' and filter_name.isdigit():
          target.extend(
              aclgenerator.AddRepositoryTags(
                  'access-list %s remark ' % filter_name,
                  date=False, revision=False))
        else:
          target.extend(aclgenerator.AddRepositoryTags(
              ' remark ', date=False, revision=False))

        # add a header comment if one exists
        for comment in header.comment:
          for line in comment.split('\n'):
            target.append(' remark %s' % line)

        # now add the terms
        for term in terms:
          term_str = str(term)
          if term_str:
            target.append(term_str)

      if obj_target.valid:
        target = [str(obj_target)] + target
      # ensure that the header is always first
      target = target_header + target
      target += ['', 'exit', '']
    return '\n'.join(target)<|MERGE_RESOLUTION|>--- conflicted
+++ resolved
@@ -272,11 +272,7 @@
 class Term(aclgenerator.Term):
   """A single ACL Term."""
   ALLOWED_PROTO_STRINGS = ['eigrp', 'gre', 'icmp', 'igmp', 'igrp', 'ip',
-<<<<<<< HEAD
-                           'ipinip', 'nos', 'ospf', 'pim', 'tcp', 'udp',
-=======
                            'ipinip', 'nos', 'pim', 'tcp', 'udp',
->>>>>>> 0ec49067
                            'sctp', 'ahp']
 
   def __init__(self, term, af=4, proto_int=True, enable_dsmo=False,
