--- conflicted
+++ resolved
@@ -169,7 +169,6 @@
   destination-port:: DNS
   action:: accept
   option:: destination-is-user
-<<<<<<< HEAD
 }
 """
 
@@ -181,19 +180,6 @@
 }
 """
 
-=======
-}
-"""
-
-GOOD_TERM_NEGATE_1 = """
-term good-term-negate {
-  source-address:: SOME_NETWORK
-  action:: deny
-  option:: negate
-}
-"""
-
->>>>>>> 0ec49067
 GOOD_TERM_NEGATE_2 = """
 term good-term-negate {
   action:: accept
@@ -712,11 +698,7 @@
                                          self.naming), EXP_INFO)
     self.assertEqual(textwrap.dedent(expected_result), str(aru))
 
-<<<<<<< HEAD
-  def testProtocolIsRange(self):
-=======
   def testProtocolIsContiguousRange(self):
->>>>>>> 0ec49067
     expected_result = """\
     # $Id:$
     # $Date:$
@@ -726,11 +708,7 @@
     !
 
     ip access-list session test-filter
-<<<<<<< HEAD
-      alias good-term-destination-is-user_src user tcp list 53 55 permit
-=======
       alias good-term-destination-is-user_src user tcp 53 55 permit
->>>>>>> 0ec49067
     !
     """
     self.naming.GetNetAddr.return_value = [nacaddr.IP('100.0.0.0/8')]
@@ -740,8 +718,6 @@
                                          self.naming), EXP_INFO)
     self.assertEqual(textwrap.dedent(expected_result), str(aru))
 
-<<<<<<< HEAD
-=======
   def testProtocolIsDiscontiguousRange(self):
     expected_result = """\
     # $Id:$
@@ -764,7 +740,6 @@
                                          self.naming), EXP_INFO)
     self.assertEqual(textwrap.dedent(expected_result), str(aru))
 
->>>>>>> 0ec49067
   def testNegateWithNetwork(self):
     expected_result = """\
     # $Id:$
